--- conflicted
+++ resolved
@@ -48,14 +48,7 @@
 sha2 = { version = "0.10.7", default-features = false }
 sha3 = { version = "0.10.0", default-features = false }
 
-<<<<<<< HEAD
-poly-multiproof = { git = "https://github.com/availproject/poly-multiproof", default-features = false, tag = "v0.0.1" }
-=======
-poly-multiproof = { git = "https://github.com/availproject/poly-multiproof", ref="494468b86ac8e16dca21d465d921990c578eaad3", default-features = false, features = ['ark-bls12-381', "blst"]}
-
-dusk-plonk = { git = "https://github.com/availproject/plonk.git", default-features = false, features = ["alloc"], tag = "v0.12.0-polygon-2" }
->>>>>>> 5e11ad8a
-
+poly-multiproof = { git = "https://github.com/availproject/poly-multiproof", ref="494468b86ac8e16dca21d465d921990c578eaad3", default-features = false, features = ["ark-bls12-381", "blst"]}
 hash-db = { version = "0.16.0",  default-features = false }
 
 # Others
