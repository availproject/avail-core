--- conflicted
+++ resolved
@@ -10,47 +10,8 @@
 #[cfg(feature = "serde")]
 use sp_std::fmt;
 
-<<<<<<< HEAD
-pub mod v1 {
-	use super::{fmt, Decode, Deserialize, Encode, HexDisplay, Serialize, TypeInfo, Vec, H256};
-
-	/// Customized extrinsics root to save the commitment.
-	#[derive(PartialEq, Eq, Clone, Default, Encode, Decode, TypeInfo)]
-	#[cfg_attr(feature = "serde", derive(Serialize, Deserialize))]
-	#[cfg_attr(feature = "serde", serde(rename_all = "camelCase"))]
-	#[cfg_attr(feature = "serde", serde(deny_unknown_fields))]
-	pub struct KateCommitment {
-		/// Rows
-		#[codec(compact)]
-		pub rows: u16,
-		/// Cols
-		#[codec(compact)]
-		pub cols: u16,
-		/// Plonk commitment.
-		pub commitment: Vec<u8>,
-		/// The merkle root of the data submitted
-		pub data_root: H256,
-	}
-
-	#[cfg(feature = "serde")]
-	impl fmt::Debug for KateCommitment {
-		fn fmt(&self, f: &mut fmt::Formatter<'_>) -> fmt::Result {
-			f.debug_struct("KateCommitment(v1)")
-				.field("rows", &self.rows)
-				.field("cols", &self.cols)
-				.field("data_root", &HexDisplay::from(&self.data_root.as_ref()))
-				.field("commitment", &HexDisplay::from(&self.commitment.as_slice()))
-				.finish()
-		}
-	}
-}
-
-pub mod v2 {
-	use super::{fmt, Decode, Deserialize, Encode, HexDisplay, Serialize, TypeInfo, Vec, H256};
-=======
 pub mod v3 {
 	use super::*;
->>>>>>> 79a0cbfd
 
 	/// Customized extrinsics root to save the commitment.
 	#[derive(PartialEq, Eq, Clone, Default, Encode, Decode, TypeInfo)]
