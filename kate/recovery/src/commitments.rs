--- conflicted
+++ resolved
@@ -1,10 +1,8 @@
-<<<<<<< HEAD
+use crate::config::COMMITMENT_SIZE;
 use core::{array::TryFromSliceError, convert::TryInto, num::TryFromIntError};
 use sp_std::prelude::*;
 use thiserror_no_std::Error;
 
-use crate::config::COMMITMENT_SIZE;
-
 #[cfg(feature = "std")]
 use crate::{com, config, matrix};
 #[cfg(feature = "std")]
@@ -12,30 +10,11 @@
 #[cfg(feature = "std")]
 use core::convert::TryFrom;
 #[cfg(feature = "std")]
-=======
-use avail_core::{ensure, AppId, DataLookup};
-use core::{
-	array::TryFromSliceError,
-	convert::{TryFrom, TryInto},
-	num::TryFromIntError,
-};
->>>>>>> 544cc3e9
 use dusk_bytes::Serializable;
 #[cfg(feature = "std")]
 use dusk_plonk::{
 	fft::{EvaluationDomain, Evaluations},
 	prelude::{BlsScalar, CommitKey, PublicParameters},
-<<<<<<< HEAD
-=======
-};
-use sp_std::prelude::*;
-use thiserror_no_std::Error;
-
-use crate::{
-	com,
-	config::{self, COMMITMENT_SIZE},
-	matrix,
->>>>>>> 544cc3e9
 };
 
 #[derive(Error, Debug)]
@@ -50,13 +29,8 @@
 	BadScalarData,
 	#[error("Bad data len")]
 	BadLen,
-<<<<<<< HEAD
 	#[error("Plonk error")]
 	PlonkError,
-=======
-	#[error("Plonk error: {0}")]
-	PlonkError(#[from] dusk_plonk::error::Error),
->>>>>>> 544cc3e9
 	#[error("Bad commitments data")]
 	BadCommitmentsData,
 	#[error("Bad rows data")]
@@ -70,10 +44,6 @@
 	fn source(&self) -> Option<&(dyn std::error::Error + 'static)> {
 		match &self {
 			Self::SliceError(slice) => Some(slice),
-<<<<<<< HEAD
-=======
-			Self::PlonkError(plonk) => Some(plonk),
->>>>>>> 544cc3e9
 			Self::IntError(try_int) => Some(try_int),
 			_ => None,
 		}
@@ -90,8 +60,6 @@
 		}
 	}
 }
-
-<<<<<<< HEAD
 #[cfg(feature = "std")]
 impl From<dusk_plonk::error::Error> for Error {
 	fn from(_: dusk_plonk::error::Error) -> Self {
@@ -100,8 +68,6 @@
 }
 
 #[cfg(feature = "std")]
-=======
->>>>>>> 544cc3e9
 fn try_into_scalar(chunk: &[u8]) -> Result<BlsScalar, Error> {
 	let sized_chunk = <[u8; config::CHUNK_SIZE]>::try_from(chunk)?;
 	BlsScalar::from_bytes(&sized_chunk).map_err(From::from)
@@ -170,10 +136,7 @@
 	Ok((verified, app_rows))
 }
 
-<<<<<<< HEAD
-#[cfg(feature = "std")]
-=======
->>>>>>> 544cc3e9
+#[cfg(feature = "std")]
 fn row_index_commitment_verification(
 	prover_key: &CommitKey,
 	domain: EvaluationDomain,
