--- conflicted
+++ resolved
@@ -15,15 +15,9 @@
 	msm::blst::BlstMSMEngine,
 	traits::{AsBytes, KZGProof, PolyMultiProofNoPrecomp},
 };
-<<<<<<< HEAD
 
 #[cfg(feature = "std")]
 use crate::commons::ArkScalar;
-=======
-// #[cfg(feature = "std")]
-#[cfg(feature = "std")]
-type ArkScalar = poly_multiproof::ark_bls12_381::Fr;
->>>>>>> 5e11ad8a
 #[cfg(feature = "std")]
 type ArkCommitment = poly_multiproof::Commitment<Bls12_381>;
 #[cfg(feature = "std")]
@@ -58,52 +52,6 @@
 #[cfg(feature = "std")]
 impl std::error::Error for Error {}
 
-<<<<<<< HEAD
-=======
-#[cfg(feature = "std")]
-impl From<dusk_bytes::Error> for Error {
-	fn from(_: dusk_bytes::Error) -> Self {
-		Error::InvalidData
-	}
-}
-
-/// Verifies proof for given cell
-///
-/// # Deprecated
-/// This function is deprecated. Use [`verify_v2`] instead, which uses arkworks primitives.
-#[deprecated(
-	note = "This function is deprecated. Use `verify_v2` instead, which uses arkworks primitives."
-)]
-#[cfg(feature = "std")]
-pub fn verify(
-	public_parameters: &PublicParameters,
-	dimensions: Dimensions,
-	commitment: &[u8; COMMITMENT_SIZE],
-	cell: &SingleCell,
-) -> Result<bool, Error> {
-	let commitment_to_witness = G1Affine::from_bytes(&cell.proof()).map(Commitment::from)?;
-
-	let evaluated_point = BlsScalar::from_bytes(&cell.data())?;
-
-	let commitment_to_polynomial = G1Affine::from_bytes(commitment).map(Commitment::from)?;
-
-	let proof = Proof {
-		commitment_to_witness,
-		evaluated_point,
-		commitment_to_polynomial,
-	};
-
-	let cols: usize = dimensions.width();
-	let point = EvaluationDomain::new(cols)
-		.map_err(|_| Error::InvalidDomain)?
-		.elements()
-		.nth(cell.position.col.into())
-		.ok_or(Error::InvalidPositionInDomain)?;
-
-	Ok(public_parameters.opening_key().check(point, proof))
-}
-
->>>>>>> 5e11ad8a
 /// Verifies proof for a given cell using arkworks primitives.
 #[cfg(feature = "std")]
 pub fn verify_v2(
