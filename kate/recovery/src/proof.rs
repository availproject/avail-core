--- conflicted
+++ resolved
@@ -1,7 +1,7 @@
 use thiserror_no_std::Error;
 
 #[cfg(feature = "std")]
-use crate::{data::Cell, matrix::Dimensions};
+use crate::matrix::Dimensions;
 #[cfg(feature = "std")]
 use avail_core::constants::kate::COMMITMENT_SIZE;
 #[cfg(feature = "std")]
@@ -13,25 +13,23 @@
     fft::EvaluationDomain,
     prelude::BlsScalar,
 };
-<<<<<<< HEAD
-use thiserror_no_std::Error;
 
-use crate::{data::SingleCell, matrix::Dimensions};
-use avail_core::constants::kate::COMMITMENT_SIZE;
-=======
 #[cfg(feature = "std")]
 use poly_multiproof::traits::AsBytes;
 #[cfg(feature = "std")]
 use poly_multiproof::{
 	ark_poly::{EvaluationDomain as ArkEvaluationDomain, GeneralEvaluationDomain},
-	m1_blst::{Bls12_381, Fr, M1NoPrecomp, Proof as ArkProof},
+	ark_bls12_381::{Bls12_381, Fr},
+    method1::{M1NoPrecomp, Proof as ArkProof},
+    msm::blst::BlstMSMEngine,
 	traits::KZGProof,
 };
 #[cfg(feature = "std")]
-type ArkScalar = poly_multiproof::m1_blst::Fr;
+type ArkScalar = poly_multiproof::ark_bls12_381::Fr;
 #[cfg(feature = "std")]
 type ArkCommitment = poly_multiproof::Commitment<Bls12_381>;
->>>>>>> 220eb2da
+#[cfg(feature = "std")]
+use crate::data::SingleCell;
 
 #[derive(Error, Debug)]
 pub enum Error {
@@ -69,6 +67,7 @@
     commitment: &[u8; COMMITMENT_SIZE],
     cell: &SingleCell,
 ) -> Result<bool, Error> {
+
     let commitment_to_witness = G1Affine::from_bytes(&cell.proof()).map(Commitment::from)?;
 
     let evaluated_point = BlsScalar::from_bytes(&cell.data())?;
@@ -88,19 +87,16 @@
         .nth(cell.position.col.into())
         .ok_or(Error::InvalidPositionInDomain)?;
 
-<<<<<<< HEAD
     Ok(public_parameters.opening_key().check(point, proof))
-=======
-	Ok(public_parameters.opening_key().check(point, proof))
 }
 
 /// Verifies proof for a given cell using arkworks primitives.
 #[cfg(feature = "std")]
 pub fn verify_v2(
-	public_parameters: &M1NoPrecomp,
+	public_parameters: &M1NoPrecomp<Bls12_381, BlstMSMEngine>,
 	dimensions: Dimensions,
 	commitment: &[u8; COMMITMENT_SIZE],
-	cell: &Cell,
+	cell: &SingleCell,
 ) -> Result<bool, Error> {
 	// Deserialize commitment
 	let commitment = ArkCommitment::from_bytes(commitment).map_err(|_| Error::InvalidData)?;
@@ -120,7 +116,6 @@
 
 	// Verify the proof
 	public_parameters
-		.verify(&commitment, domain_point, value, &proof)
+		.verify::<BlstMSMEngine>(&commitment, domain_point, value, &proof)
 		.map_err(|_| Error::InvalidData)
->>>>>>> 220eb2da
 }