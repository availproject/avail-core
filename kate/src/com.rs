use core::num::NonZeroU32;
use std::{
    cmp::max,
    convert::{TryFrom, TryInto},
    mem::size_of,
    num::TryFromIntError,
    sync::Mutex,
    time::Instant,
};

use avail_core::{
    const_generic_asserts::{USizeGreaterOrEq, USizeSafeCastToU32, UsizeEven, UsizeNonZero},
    constants::kate::{DATA_CHUNK_SIZE, EXTENSION_FACTOR},
    data_lookup::Error as DataLookupError,
    ensure, AppExtrinsic, AppId, BlockLengthColumns, BlockLengthRows, DataLookup,
};
use codec::Encode;
use derive_more::Constructor;
use dusk_bytes::Serializable;
use dusk_plonk::{
    commitment_scheme::kzg10,
    error::Error as PlonkError,
    fft::{EvaluationDomain, Evaluations},
    prelude::{BlsScalar, CommitKey},
};
use nalgebra::base::DMatrix;
use rand::Rng;
use rand_chacha::{
    rand_core::{Error as ChaChaError, SeedableRng},
    ChaChaRng,
};

use rayon::prelude::*;
#[cfg(feature = "serde")]
use serde::{Deserialize, Serialize};
use sp_arithmetic::traits::SaturatedConversion;
use static_assertions::const_assert_eq;
use thiserror_no_std::Error;

use crate::{
    com::kzg10::commitment::Commitment,
    config::{
        COL_EXTENSION, MAXIMUM_BLOCK_SIZE, MINIMUM_BLOCK_SIZE, PROOF_SIZE, ROW_EXTENSION,
        SCALAR_SIZE,
    },
    metrics::Metrics,
    padded_len_of_pad_iec_9797_1, BlockDimensions, Seed, TryFromBlockDimensionsError, LOG_TARGET,
};
#[cfg(feature = "std")]
use kate_recovery::matrix::Dimensions;

#[cfg_attr(feature = "serde", derive(Serialize, Deserialize))]
#[derive(Constructor, Clone, Copy, PartialEq, Eq, Debug)]
pub struct SingleCell {
    pub row: BlockLengthRows,
    pub col: BlockLengthColumns,
}

impl SingleCell {
    // Returns usize versions of row and col.
    // If an error is returned it means that we weren't able to
    // convert an u32 value to usize.
    #[allow(clippy::result_unit_err)]
    pub fn get_dimensions(&self) -> Result<(usize, usize), ()> {
        let Ok(row) = usize::try_from(self.row.0) else {
            return Err(());
        };
        let Ok(col) = usize::try_from(self.col.0) else {
            return Err(());
        };

        Ok((row, col))
    }
}

#[derive(Error, Debug)]
pub enum Error {
    PlonkError(#[from] PlonkError),
    DuskBytesError(#[from] dusk_bytes::Error),
    MultiproofError(#[from] poly_multiproof::Error),
    CellLengthExceeded,
    BadHeaderHash,
    BlockTooBig,
    InvalidChunkLength,
    DimensionsMismatch,
    ZeroDimension,
    InvalidDimensionExtension,
    DomainSizeInvalid,
    InvalidDataLookup(#[from] DataLookupError),
    Rng(#[from] ChaChaError),
    /// The base grid width, before extension, does not fit cleanly into a domain for FFTs
    BaseGridDomainSizeInvalid(usize),
    /// The extended grid width does not fit cleanly into a domain for FFTs
    ExtendedGridDomainSizeInvalid(usize),
    IndexOutOfRange,
    ConversionFailed,
    InvalidMaxRows,
    InvalidMaxCols,
}

impl From<TryFromIntError> for Error {
    fn from(_: TryFromIntError) -> Self {
        Self::ZeroDimension
    }
}

impl From<TryFromBlockDimensionsError> for Error {
    fn from(_: TryFromBlockDimensionsError) -> Self {
        Self::BlockTooBig
    }
}

/// We cannot derive `PartialEq` because `PlonkError` does not support it in the current version.
/// and we only need to double check its discriminant for testing.
/// Only needed on tests by now.
#[cfg(test)]
impl PartialEq for Error {
    fn eq(&self, other: &Self) -> bool {
        std::mem::discriminant(self) == std::mem::discriminant(other)
    }
}

pub type XtsLayout = Vec<(AppId, u32)>;
type FlatData = Vec<u8>;
type DataChunk = [u8; DATA_CHUNK_SIZE];

/// Helper which groups extrinsics data that share the same app_id.
/// We assume the input extrinsics are already sorted by app_id, i.e. extrinsics with the same app_id are consecutive.
/// This function does the same thing as group_by (unstable), just less general.
fn app_extrinsics_group_by_app_id(extrinsics: &[AppExtrinsic]) -> Vec<(AppId, Vec<Vec<u8>>)> {
    extrinsics.iter().fold(vec![], |mut acc, e| {
        match acc.last_mut() {
            Some((app_id, data)) if e.app_id == *app_id => data.push(e.data.clone()),
            None | Some(_) => acc.push((e.app_id, vec![e.data.clone()])),
        }
        acc
    })
}

pub fn flatten_and_pad_block<const CHUNK_SIZE: usize>(
    max_rows: BlockLengthRows,
    max_cols: BlockLengthColumns,
    extrinsics: &[AppExtrinsic],
    rng_seed: Seed,
) -> Result<(XtsLayout, FlatData, BlockDimensions), Error> {
    // First, sort the extrinsics by their app_id
    let mut extrinsics = extrinsics.to_vec();
    extrinsics.sort_by(|a, b| a.app_id.cmp(&b.app_id));

    // Pad data before determining exact block size
    // Padding occurs both inside a single chunk and with additional chunk (if needed)
    let (tx_layout, padded_chunks): (Vec<_>, Vec<_>) = app_extrinsics_group_by_app_id(&extrinsics)
        .iter()
        .map(|(app_id, opaques)| {
            let data = opaques.encode();
            let chunks = pad_iec_9797_1(data);
            let chunks_len = u32::try_from(chunks.len()).map_err(|_| Error::BlockTooBig)?;
            Ok(((*app_id, chunks_len), chunks))
        })
        .collect::<Result<Vec<_>, Error>>()?
        .into_iter()
        .unzip();

    let mut padded_block = padded_chunks
        .into_iter()
        .flat_map(|e| {
            e.into_iter()
                .flat_map(pad_to_chunk::<CHUNK_SIZE>)
                .collect::<Vec<_>>()
        })
        .collect::<Vec<_>>();
    let padded_block_len: u32 = padded_block
        .len()
        .try_into()
        .map_err(|_| Error::BlockTooBig)?;

    // Determine the block size after padding
    let block_dims = get_block_dimensions::<CHUNK_SIZE>(padded_block_len, max_rows, max_cols)?;

    let block_dims_size = block_dims.size();
    ensure!(padded_block.len() <= block_dims_size, Error::BlockTooBig);

    let mut rng = ChaChaRng::from_seed(rng_seed);

    // SAFETY: `padded_block.len() <= block_dims.size()` checked some lines above.
    if cfg!(debug_assertions) {
        let dims_sub_pad = block_dims_size
            .checked_sub(padded_block.len())
            .expect("`padded_block.len() <= block_dims.size() .qed");

        // Static Assert that `CHUNK_SIZE` is non-zero.
        #[allow(clippy::let_unit_value)]
        let () = UsizeNonZero::<CHUNK_SIZE>::OK;
        #[allow(clippy::arithmetic_side_effects)]
        let rem = dims_sub_pad % CHUNK_SIZE;

        assert_eq!(rem, 0);
    }

    #[allow(clippy::let_unit_value)]
    let () = UsizeNonZero::<CHUNK_SIZE>::OK;
    // SAFETY: `chunk_size` is non-zero, checked above.
    #[allow(clippy::arithmetic_side_effects)]
    let last = block_dims_size.saturating_sub(padded_block.len()) / CHUNK_SIZE;

    for _ in 0..last {
        let rnd_values: [u8; SCALAR_SIZE - 1] = rng.gen();
        padded_block.append(&mut pad_with_zeroes(rnd_values.to_vec(), CHUNK_SIZE));
    }

    Ok((tx_layout, padded_block, block_dims))
}

pub fn get_block_dimensions<const CHUNK_SIZE: usize>(
    block_size: u32,
    max_rows: BlockLengthRows,
    max_cols: BlockLengthColumns,
) -> Result<BlockDimensions, Error> {
    // # SAFETY: `CHUNK_SIZE` is a constant, so it is always greater than 0 and even.
    // This assertions are important to ensure safety assumptions below.
    #[allow(clippy::let_unit_value)]
    let () = UsizeNonZero::<CHUNK_SIZE>::OK;
    #[allow(clippy::let_unit_value)]
    let () = UsizeEven::<CHUNK_SIZE>::OK;
    const_assert_eq!(MINIMUM_BLOCK_SIZE % 2, 0);

    // # SAFETY: `CHUNK_SIZE` is a constant always greater than 0 and its cast to `u32` is valid.
    #[allow(clippy::let_unit_value)]
    let () = USizeSafeCastToU32::<CHUNK_SIZE>::OK;
    let chunk_size_u32 = unsafe { NonZeroU32::new_unchecked(CHUNK_SIZE as u32) };

    // SAFETY: `max_rows` and `max_cols` must be a power of 2.
    // Otherwise block dimensions will be one row short, as the
    // row count equals `total_cells / max_cols1`.
    ensure!(max_rows.0.is_power_of_two(), Error::InvalidMaxRows);
    ensure!(max_cols.0.is_power_of_two(), Error::InvalidMaxCols);

    let max_block_dimensions =
        BlockDimensions::new(max_rows, max_cols, chunk_size_u32).ok_or(Error::BlockTooBig)?;
    let max_block_dimensions_size = max_block_dimensions.size();

    let block_size = usize::try_from(block_size)?;
    ensure!(block_size <= max_block_dimensions_size, Error::BlockTooBig);

    if block_size == max_block_dimensions_size || MAXIMUM_BLOCK_SIZE {
        return Ok(max_block_dimensions);
    }

    // Both row number and column number have to be a power of 2, because of the Plonk FFT constraints
    // Implicitly, if both of the assumptions above are correct, the total_cells number will also be a power of 2
    let nearest_power_2_size = block_size
        .checked_next_power_of_two()
        .unwrap_or(max_block_dimensions_size);
    let nearest_power_2_size = max(nearest_power_2_size, MINIMUM_BLOCK_SIZE);

    // # SAFETY: `CHUNK_SIZE` is greater than 0.
    // It removes the use of `f32::ceil`, like `(nearest_power_2_size as f32 / CHUNK_SIZE as f32).ceil() as u32`
    #[allow(clippy::arithmetic_side_effects)]
    let total_cells = nearest_power_2_size
        .checked_add(CHUNK_SIZE - 1)
        .ok_or(Error::BlockTooBig)?
        / CHUNK_SIZE;
    let total_cells = u32::try_from(total_cells).map_err(|_| Error::ConversionFailed)?;

    // we must minimize number of rows, to minimize header size
    // (performance wise it doesn't matter)
    let nz_max_cols = NonZeroU32::new(max_cols.0).ok_or(Error::ZeroDimension)?;
    let (cols, rows) = if total_cells > max_cols.0 {
        (max_cols, BlockLengthRows(total_cells / nz_max_cols))
    } else {
        (BlockLengthColumns(total_cells), BlockLengthRows(1))
    };

    BlockDimensions::new(rows, cols, chunk_size_u32).ok_or(Error::BlockTooBig)
}

#[inline]
fn pad_with_zeroes(mut chunk: Vec<u8>, len: usize) -> Vec<u8> {
    chunk.resize(len, 0);
    chunk
}

fn pad_to_chunk<const CHUNK_SIZE: usize>(chunk: DataChunk) -> Vec<u8> {
    const_assert_eq!(DATA_CHUNK_SIZE, size_of::<DataChunk>());
    #[allow(clippy::let_unit_value)]
    let () = USizeGreaterOrEq::<CHUNK_SIZE, DATA_CHUNK_SIZE>::OK;

    let mut padded = chunk.to_vec();
    padded.resize(CHUNK_SIZE, 0);
    padded
}

fn pad_iec_9797_1(mut data: Vec<u8>) -> Vec<DataChunk> {
    let padded_size = padded_len_of_pad_iec_9797_1(data.len().saturated_into());
    data.resize(padded_size as usize, 0u8);

    // Transform into `DataChunk`.
    const_assert_eq!(DATA_CHUNK_SIZE, size_of::<DataChunk>());
    data.chunks(DATA_CHUNK_SIZE)
        .map(|e| e.try_into())
        .collect::<Result<Vec<DataChunk>, _>>()
        .expect("Const assertion ensures this transformation to `DataChunk`. qed")
}

fn extend_column_with_zeros(column: &[BlsScalar], height: usize) -> Vec<BlsScalar> {
    let mut extended = Vec::with_capacity(height);
    let copied = core::cmp::min(height, column.len());

    extended.extend_from_slice(&column[..copied]);
    extended.resize(height, BlsScalar::zero());

    extended
}

pub fn to_bls_scalar(chunk: &[u8]) -> Result<BlsScalar, Error> {
    let scalar_size_chunk =
        <[u8; SCALAR_SIZE]>::try_from(chunk).map_err(|_| Error::InvalidChunkLength)?;
    BlsScalar::from_bytes(&scalar_size_chunk).map_err(|_| Error::CellLengthExceeded)
}

fn make_dims(bd: BlockDimensions) -> Result<Dimensions, Error> {
    Dimensions::new_from(bd.rows.0, bd.cols.0).ok_or(Error::ZeroDimension)
}

/// Build extended data matrix, by columns.
/// We are using dusk plonk for erasure coding,
/// which is using roots of unity as evaluation domain for fft and ifft.
/// This means that extension factor has to be multiple of 2,
/// and that original data will be interleaved with erasure codes,
/// instead of being in first k chunks of a column.
///
/// `block` should be the raw data of a matrix, stored in row-major orientation.
#[cfg(feature = "parallel")]
pub fn par_extend_data_matrix<M: Metrics>(
    block_dims: BlockDimensions,
    block: &[u8],
    metrics: &M,
) -> Result<DMatrix<BlsScalar>, Error> {
    let start = Instant::now();
    let dims = make_dims(block_dims)?;
    let (ext_rows, _): (usize, usize) = dims
        .extend(ROW_EXTENSION, COL_EXTENSION)
        .ok_or(Error::InvalidDimensionExtension)?
        .into();
    let (rows, cols) = dims.into();

    // simple length with mod check would work...
    let chunk_size =
        usize::try_from(block_dims.chunk_size.get()).map_err(|_| Error::BlockTooBig)?;

    let chunks = block.par_chunks_exact(chunk_size);
    ensure!(chunks.remainder().is_empty(), Error::DimensionsMismatch);

    let scalars = chunks
        .into_par_iter()
        .map(to_bls_scalar)
        .collect::<Result<Vec<BlsScalar>, Error>>()?;

    let extended_column_eval_domain = EvaluationDomain::new(ext_rows)?;
    let column_eval_domain = EvaluationDomain::new(rows)?; // rows_num = column_length

    // The data is currently row-major, so we need to put it into column-major
    let col_wise_scalars = DMatrix::from_row_iterator(rows, cols, scalars);

    let ext_columns_wise = (0..cols)
        .into_par_iter()
        .flat_map(|col| {
            let col_view = col_wise_scalars.column(col).data.into_slice();
            debug_assert_eq!(col_view.len(), rows);
            let mut ext_col = extend_column_with_zeros(col_view, ext_rows);
            // (i)fft functions input parameter slice size has to be a power of 2, otherwise it panics
            column_eval_domain.ifft_slice(&mut ext_col[0..rows]);
            extended_column_eval_domain.fft_slice(ext_col.as_mut_slice());
            debug_assert_eq!(ext_col.len(), ext_rows);
            ext_col
        })
        .collect::<Vec<_>>();
    debug_assert_eq!(Some(ext_columns_wise.len()), cols.checked_mul(ext_rows));

    let ext_matrix = DMatrix::from_iterator(ext_rows, cols, ext_columns_wise);

    metrics.extended_block_time(start.elapsed());

    Ok(ext_matrix)
}

pub fn build_proof<M: Metrics>(
    public_params: &kzg10::PublicParameters,
    block_dims: BlockDimensions,
    ext_data_matrix: &DMatrix<BlsScalar>,
    cells: &[SingleCell],
    metrics: &M,
) -> Result<Vec<u8>, Error> {
    let dims = make_dims(block_dims)?;
    let (ext_rows, ext_cols): (usize, usize) = dims
        .extend(ROW_EXTENSION, COL_EXTENSION)
        .ok_or(Error::InvalidDimensionExtension)?
        .into();
    let (_, cols): (usize, usize) = dims.into();

    const SPROOF_SIZE: usize = PROOF_SIZE + SCALAR_SIZE;

    let (prover_key, _) = public_params.trim(cols).map_err(Error::from)?;

    // Generate all the x-axis points of the domain on which all the row polynomials reside
    let row_eval_domain = EvaluationDomain::new(cols)?;
    let row_dom_x_pts = row_eval_domain.elements().collect::<Vec<_>>();

    let mut result_bytes: Vec<u8> = vec![0u8; SPROOF_SIZE.saturating_mul(cells.len())];

    let prover_key = &prover_key;
    let row_dom_x_pts = &row_dom_x_pts;

    let total_start = Instant::now();

    // attempt to parallelly compute proof for all requested cells
    let cell_iter = cells
        .into_par_iter()
        .zip(result_bytes.par_chunks_exact_mut(SPROOF_SIZE));

    let locked_errors = Mutex::new(Vec::<Error>::new());

    let get_cell_row = |cell: &SingleCell| -> Result<(Vec<BlsScalar>, usize, usize), Error> {
        let r_index = usize::try_from(cell.row.0)?;
        if r_index >= ext_rows || cell.col >= block_dims.cols {
            return Err(Error::IndexOutOfRange);
        }
        let c_index = usize::try_from(cell.col.0)?;

        let get_ext_data_matrix =
            |j: usize| ext_data_matrix[r_index.saturating_add(j.saturating_mul(ext_rows))];

        // construct polynomial per extended matrix row
        #[cfg(feature = "parallel")]
        let row: Vec<BlsScalar> = {
            let mut row = Vec::with_capacity(ext_cols.checked_add(1).ok_or(Error::BlockTooBig)?);
            (0..ext_cols)
                .into_par_iter()
                .map(get_ext_data_matrix)
                .collect_into_vec(&mut row);
            row
        };
        #[cfg(not(feature = "parallel"))]
        let row = (0..ext_cols)
            .map(get_ext_data_matrix)
            .collect::<Vec<BlsScalar>>();

        Ok((row, r_index, c_index))
    };

    cell_iter.for_each(|(cell, res)| {
        let result = get_cell_row(cell);
        let Ok((row, r_index, c_index)) = result else {
            if let Ok(mut errors) = locked_errors.lock() {
                errors.push(result.expect_err("We checked before that this is OK."))
            }
            return;
        };

        // # SAFETY: "`interpolate` function panics if row length is not equal to
        // `block_dims.cols.next_power_of_two()`, which is true if `COL_EXTENSION` is 1.
        const_assert_eq!(COL_EXTENSION.get(), 1);
        // # SAFETY: `interpolate` function panics if the following debug assertion is not met,
        // so it would simplify the location of that error.
        debug_assert_eq!(row.len(), cols.next_power_of_two());
        let poly = Evaluations::from_vec_and_domain(row, row_eval_domain).interpolate();
        let witness = prover_key.compute_single_witness(&poly, &row_dom_x_pts[c_index]);

        match prover_key.commit(&witness) {
            Ok(commitment_to_witness) => {
                let evaluated_point =
                    ext_data_matrix[r_index.saturating_add(c_index.saturating_mul(ext_rows))];

                res[0..PROOF_SIZE].copy_from_slice(&commitment_to_witness.to_bytes());
                res[PROOF_SIZE..].copy_from_slice(&evaluated_point.to_bytes());
            }
            Err(e) => {
                if let Ok(mut errors) = locked_errors.lock() {
                    errors.push(Error::PlonkError(e))
                }
            }
        };
    });

    metrics.proof_build_time(total_start.elapsed(), cells.len().saturated_into());

    if let Ok(mut errors) = locked_errors.lock() {
        if let Some(error) = errors.pop() {
            return Err(error);
        }
    }

    Ok(result_bytes)
}

#[cfg(feature = "std")]
pub fn par_build_commitments<const CHUNK_SIZE: usize, M: Metrics>(
    rows: BlockLengthRows,
    cols: BlockLengthColumns,
    extrinsics_by_key: &[AppExtrinsic],
    rng_seed: Seed,
    metrics: &M,
) -> Result<(XtsLayout, Vec<u8>, BlockDimensions, DMatrix<BlsScalar>), Error> {
<<<<<<< HEAD
    use avail_core::from_substrate;

    let start = Instant::now();

    // generate data matrix first
    let (tx_layout, block, block_dims) =
        flatten_and_pad_block::<CHUNK_SIZE>(rows, cols, extrinsics_by_key, rng_seed)?;

    metrics.block_dims_and_size(block_dims, block.len().saturated_into());

    let ext_matrix = par_extend_data_matrix(block_dims, &block, metrics)?;

    let block_dims_cols = usize::try_from(block_dims.cols.0)?;
    let block_dims_rows = usize::try_from(block_dims.rows.0)?;
    let extended_rows = block_dims_rows
        .checked_mul(EXTENSION_FACTOR as usize)
        .ok_or(Error::BlockTooBig)?;

    metrics.preparation_block_time(start.elapsed());

    let public_params = testnet::public_params(block_dims_cols);

    if log::log_enabled!(target: LOG_TARGET, log::Level::Debug) {
        let raw_pp = public_params.to_raw_var_bytes();
        let hash_pp = hex::encode(from_substrate::blake2_128(&raw_pp));
        let hex_pp = hex::encode(raw_pp);
        log::debug!(
            target: LOG_TARGET,
            "Public params (len={}): hash: {}",
            hex_pp.len(),
            hash_pp,
        );
    }

    let (prover_key, _) = public_params.trim(block_dims_cols)?;
    let row_eval_domain = EvaluationDomain::new(block_dims_cols)?;

    let start = Instant::now();
    let mut commitments =
        Vec::with_capacity(extended_rows.checked_add(1).ok_or(Error::BlockTooBig)?);
    (0..extended_rows)
        .into_par_iter()
        .map(|row_idx| {
            let ext_row = get_row(&ext_matrix, row_idx);
            commit(&prover_key, row_eval_domain, ext_row)
        })
        .collect_into_vec(&mut commitments);

    let commitments = commitments.into_iter().collect::<Result<Vec<_>, _>>()?;
    let commitments_bytes = commitments
        .into_par_iter()
        .flat_map(|c| c.to_bytes())
        .collect();

    metrics.commitment_build_time(start.elapsed());

    Ok((tx_layout, commitments_bytes, block_dims, ext_matrix))
=======
	use crate::couscous;
	use avail_core::from_substrate;

	let start = Instant::now();

	// generate data matrix first
	let (tx_layout, block, block_dims) =
		flatten_and_pad_block::<CHUNK_SIZE>(rows, cols, extrinsics_by_key, rng_seed)?;

	metrics.block_dims_and_size(block_dims, block.len().saturated_into());

	let ext_matrix = par_extend_data_matrix(block_dims, &block, metrics)?;

	let block_dims_cols = usize::try_from(block_dims.cols.0)?;
	let block_dims_rows = usize::try_from(block_dims.rows.0)?;
	let extended_rows = block_dims_rows
		.checked_mul(EXTENSION_FACTOR as usize)
		.ok_or(Error::BlockTooBig)?;

	metrics.preparation_block_time(start.elapsed());

	// let public_params = testnet::public_params(block_dims_cols);
	let public_params = couscous::public_params();
	if log::log_enabled!(target: LOG_TARGET, log::Level::Debug) {
		let raw_pp = public_params.to_raw_var_bytes();
		let hash_pp = hex::encode(from_substrate::blake2_128(&raw_pp));
		let hex_pp = hex::encode(raw_pp);
		log::debug!(
			target: LOG_TARGET,
			"Public params (len={}): hash: {}",
			hex_pp.len(),
			hash_pp,
		);
	}

	let (prover_key, _) = public_params.trim(block_dims_cols)?;
	let row_eval_domain = EvaluationDomain::new(block_dims_cols)?;

	let start = Instant::now();
	let mut commitments =
		Vec::with_capacity(extended_rows.checked_add(1).ok_or(Error::BlockTooBig)?);
	(0..extended_rows)
		.into_par_iter()
		.map(|row_idx| {
			let ext_row = get_row(&ext_matrix, row_idx);
			commit(&prover_key, row_eval_domain, ext_row)
		})
		.collect_into_vec(&mut commitments);

	let commitments = commitments.into_iter().collect::<Result<Vec<_>, _>>()?;
	let commitments_bytes = commitments
		.into_par_iter()
		.flat_map(|c| c.to_bytes())
		.collect();

	metrics.commitment_build_time(start.elapsed());

	Ok((tx_layout, commitments_bytes, block_dims, ext_matrix))
>>>>>>> 220eb2da
}

#[cfg(feature = "std")]
fn get_row(m: &DMatrix<BlsScalar>, row_idx: usize) -> Vec<BlsScalar> {
    m.row(row_idx).iter().cloned().collect()
}

#[cfg(feature = "std")]
// Generate a commitment
fn commit(
    prover_key: &CommitKey,
    domain: EvaluationDomain,
    row: Vec<BlsScalar>,
) -> Result<Commitment, Error> {
    let poly = Evaluations::from_vec_and_domain(row, domain).interpolate();
    prover_key.commit(&poly).map_err(Error::from)
}

#[cfg(feature = "std")]
pub fn scalars_to_app_rows(
    id: AppId,
    lookup: &DataLookup,
    dimensions: Dimensions,
    matrix: &DMatrix<BlsScalar>,
) -> Vec<Option<Vec<u8>>> {
    let app_rows = kate_recovery::com::app_specific_rows(lookup, dimensions, id);
    dimensions
        .iter_extended_rows()
        .map(|i| {
            app_rows.iter().find(|&&row| row == i).map(|_| {
                let row = get_row(matrix, i as usize);
                row.iter()
                    .flat_map(BlsScalar::to_bytes)
                    .collect::<Vec<u8>>()
            })
        })
        .collect()
}

#[cfg(feature = "std")]
fn row(
    data: &DMatrix<BlsScalar>,
    i: usize,
    cols: BlockLengthColumns,
    extended_rows: BlockLengthRows,
) -> Vec<BlsScalar> {
    let mut row = Vec::with_capacity(cols.0 as usize);
    (0..(cols.0 as usize).saturating_mul(extended_rows.0 as usize))
        .step_by(extended_rows.0 as usize)
        .for_each(|idx| row.push(data[i.saturating_add(idx)]));

    row
}

#[cfg(feature = "std")]
pub fn scalars_to_rows(
    rows: &[u32],
    dimensions: &Dimensions,
    data: &DMatrix<BlsScalar>,
) -> Vec<Option<Vec<u8>>> {
    let extended_rows = BlockLengthRows(dimensions.extended_rows());
    let cols = BlockLengthColumns(dimensions.cols().get() as u32);
    dimensions
        .iter_extended_rows()
        .map(|i| {
            rows.contains(&i).then(|| {
                row(data, i as usize, cols, extended_rows)
                    .iter()
                    .flat_map(BlsScalar::to_bytes)
                    .collect::<Vec<u8>>()
            })
        })
        .collect::<Vec<Option<Vec<u8>>>>()
}

#[cfg(test)]
mod tests {
<<<<<<< HEAD
    use avail_core::{
        constants::kate::{CHUNK_SIZE, COMMITMENT_SIZE, DATA_CHUNK_SIZE},
        DataLookup,
    };
    use dusk_bytes::Serializable;
    use dusk_plonk::bls12_381::BlsScalar;
    use hex_literal::hex;
    use kate_recovery::{
        com::*,
        commitments,
        data::{self, DataCell},
        matrix::{Dimensions, Position},
        proof,
    };
    use proptest::{
        collection::{self, size_range},
        prelude::*,
    };
    use rand::{prelude::IteratorRandom, Rng, SeedableRng};
    use sp_arithmetic::Percent;
    use std::{convert::TryInto, iter::repeat};
    use test_case::test_case;

    use super::*;
    use crate::{
        com::{pad_iec_9797_1, par_extend_data_matrix, BlockDimensions},
        metrics::IgnoreMetrics,
        padded_len,
    };

    const TCHUNK_SIZE: usize = 32;
    const TCHUNK: NonZeroU32 = unsafe { NonZeroU32::new_unchecked(TCHUNK_SIZE as u32) };
    #[cfg(not(feature = "maximum-block-size"))]
    #[test_case(0, 256, 256 => (1, 4) ; "block size zero")]
    #[test_case(11, 256, 256 => (1, 4) ; "below minimum block size")]
    #[test_case(300, 256, 256 => (1, 16) ; "regular case")]
    #[test_case(513, 256, 256 => (1, 32) ; "minimum overhead after 512")]
    #[test_case(8192, 256, 256 => (1, 256) ; "maximum cols")]
    #[test_case(8224, 256, 256 => (2, 256) ; "two rows")]
    #[test_case(2097152, 256, 256 => (256, 256) ; "max block size")]
    #[test_case(2097155, 256, 256 => panics "BlockTooBig" ; "too much data")]
    // newapi done
    fn test_get_block_dimensions(size: u32, rows: u32, cols: u32) -> (u32, u32) {
        let dims = get_block_dimensions::<TCHUNK_SIZE>(
            size,
            BlockLengthRows(rows),
            BlockLengthColumns(cols),
        )
        .unwrap();

        assert_eq!(dims.chunk_size.get(), TCHUNK_SIZE as u32);
        (dims.rows.0, dims.cols.0)
    }

    // newapi done
    #[test]
    fn test_extend_data_matrix() {
        let expected = [
            // Col 0
            hex!("000102030405060708090a0b0c0d0e0f101112131415161718191a1b1c1d1e00"),
            hex!("bc1c6b8b4b02ca677b825ec9dace9aa706813f3ec47abdf9f03c680f4468555e"),
            hex!("7c7d7e7f808182838485868788898a8b8c8d8e8f909192939495969798999a00"),
            hex!("c16115f73784be22106830c9bc6bbb469bf5026ee80325e403efe5ccc3f55016"),
            // Col 1
            hex!("1f202122232425262728292a2b2c2d2e2f303132333435363738393a3b3c3d00"),
            hex!("db3b8aaa6a21e9869aa17de8f9edb9c625a05e5de399dc18105c872e6387745e"),
            hex!("9b9c9d9e9fa0a1a2a3a4a5a6a7a8a9aaabacadaeafb0b1b2b3b4b5b6b7b8b900"),
            hex!("e080341657a3dd412f874fe8db8ada65ba14228d07234403230e05ece2147016"),
            // Col 2
            hex!("3e3f404142434445464748494a4b4c4d4e4f505152535455565758595a5b5c00"),
            hex!("fa5aa9c9894008a6b9c09c07190dd9e544bf7d7c02b9fb372f7ba64d82a6935e"),
            hex!("babbbcbdbebfc0c1c2c3c4c5c6c7c8c9cacbcccdcecfd0d1d2d3d4d5d6d7d800"),
            hex!("ff9f533576c2fc604ea66e07fba9f984d93341ac26426322422d240b02348f16"),
            // Col 3
            hex!("5d5e5f606162636465666768696a6b6c6d6e6f707172737475767778797a7b00"),
            hex!("197ac8e8a85f27c5d8dfbb26382cf80464de9c9b21d81a574e9ac56ca1c5b25e"),
            hex!("d9dadbdcdddedfe0e1e2e3e4e5e6e7e8e9eaebecedeeeff0f1f2f3f4f5f6f700"),
            hex!("1ebf725495e11b806dc58d261ac918a4f85260cb45618241614c432a2153ae16"),
        ]
        .iter()
        .map(BlsScalar::from_bytes)
        .collect::<Result<Vec<_>, _>>()
        .expect("Invalid Expected result");
        let expected = DMatrix::from_iterator(4, 4, expected);

        let block_dims =
            BlockDimensions::new(BlockLengthRows(2), BlockLengthColumns(4), TCHUNK).unwrap();
        let chunk_size = usize::try_from(block_dims.chunk_size.get()).unwrap();
        let block = (0..=247)
            .collect::<Vec<u8>>()
            .chunks_exact(DATA_CHUNK_SIZE)
            .flat_map(|chunk| pad_with_zeroes(chunk.to_vec(), chunk_size))
            .collect::<Vec<u8>>();
        let ext_matrix = par_extend_data_matrix(block_dims, &block, &IgnoreMetrics {}).unwrap();
        assert_eq!(ext_matrix, expected);
    }

    #[test_case( 1..=29 => "0102030405060708090a0b0c0d0e0f101112131415161718191a1b1c1d0000" ; "chunk more than 3 values shorter")]
    #[test_case( 1..=30 => "0102030405060708090a0b0c0d0e0f101112131415161718191a1b1c1d1e00" ; "Chunk 2 values shorter")]
    #[test_case( 1..=31 => "0102030405060708090a0b0c0d0e0f101112131415161718191a1b1c1d1e1f00000000000000000000000000000000000000000000000000000000000000" ; "Chunk 1 value shorter")]
    #[test_case( 1..=32 => "0102030405060708090a0b0c0d0e0f101112131415161718191a1b1c1d1e1f20000000000000000000000000000000000000000000000000000000000000" ; "Chunk same size")]
    #[test_case( 1..=33 => "0102030405060708090a0b0c0d0e0f101112131415161718191a1b1c1d1e1f20210000000000000000000000000000000000000000000000000000000000" ; "Chunk 1 value longer")]
    #[test_case( 1..=34 => "0102030405060708090a0b0c0d0e0f101112131415161718191a1b1c1d1e1f20212200000000000000000000000000000000000000000000000000000000" ; "Chunk 2 value longer")]
    // newapi ignore
    fn test_padding<I: Iterator<Item = u8>>(block: I) -> String {
        let padded = pad_iec_9797_1(block.collect())
            .iter()
            .flat_map(|e| e.to_vec())
            .collect::<Vec<_>>();

        hex::encode(padded)
    }

    // newapi done
    #[test]
    #[cfg(not(feature = "maximum-block-size"))]
    fn test_flatten_block() {
        use static_assertions::const_assert;

        let extrinsics: Vec<AppExtrinsic> = vec![
            AppExtrinsic::new(AppId(0), (1..=30).collect()),
            AppExtrinsic::new(AppId(1), (1..=31).collect()),
            AppExtrinsic::new(AppId(2), (1..=32).collect()),
            AppExtrinsic::new(AppId(3), (1..=61).collect()),
        ];

        let expected_dims =
            BlockDimensions::new(BlockLengthRows(1), BlockLengthColumns(16), TCHUNK).unwrap();
        let (layout, data, dims) = flatten_and_pad_block::<TCHUNK_SIZE>(
            BlockLengthRows(128),
            BlockLengthColumns(256),
            extrinsics.as_slice(),
            Seed::default(),
        )
        .unwrap();

        let expected_layout = vec![(AppId(0), 2), (AppId(1), 2), (AppId(2), 2), (AppId(3), 3)];
        assert_eq!(layout, expected_layout, "The layouts don't match");

        let expected_data = hex!("04780102030405060708090a0b0c0d0e0f101112131415161718191a1b1c1d001e00000000000000000000000000000000000000000000000000000000000000047c0102030405060708090a0b0c0d0e0f101112131415161718191a1b1c1d001e1f00000000000000000000000000000000000000000000000000000000000004800102030405060708090a0b0c0d0e0f101112131415161718191a1b1c1d001e1f20000000000000000000000000000000000000000000000000000000000004f40102030405060708090a0b0c0d0e0f101112131415161718191a1b1c1d001e1f202122232425262728292a2b2c2d2e2f303132333435363738393a3b3c003d0000000000000000000000000000000000000000000000000000000000000076a04053bda0a88bda5177b86a15c3b29f559873cb481232299cd5743151ac004b2d63ae198e7bb0a9011f28e473c95f4013d7d53ec5fbc3b42df8ed101f6d00e831e52bfb76e51cca8b4e9016838657edfae09cb9a71eb219025c4c87a67c004aaa86f20ac0aa792bc121ee42e2c326127061eda15599cb5db3db870bea5a00ecf353161c3cb528b0c5d98050c4570bfc942d8b19ed7b0cbba5725e03e5f000b7e30db36b6df82ac151f668f5f80a5e2a9cac7c64991dd6a6ce21c060175800edb9260d2a86c836efc05f17e5c59525e404c6a93d051651fe2e4eefae281300");

        assert_eq!(dims, expected_dims, "Dimensions don't match the expected");
        assert_eq!(data, expected_data, "Data doesn't match the expected data");
        let lookup = DataLookup::from_id_and_len_iter(layout.into_iter()).unwrap();

        const_assert!((CHUNK_SIZE as u64) <= (u32::MAX as u64));
        let data_lookup = lookup.projected_ranges(CHUNK_SIZE as u32).unwrap();
        let res = unflatten_padded_data(data_lookup, data).unwrap();
        assert_eq!(
            res.len(),
            extrinsics.len(),
            "Number of extrinsics is not as expected."
        );

        for ((id, data), exp) in res.iter().zip(extrinsics.iter()) {
            assert_eq!(id.0, *exp.app_id);
            assert_eq!(data[0], exp.data);
        }
    }

    fn sample_cells_from_matrix(
        matrix: &DMatrix<BlsScalar>,
        columns: Option<&[u16]>,
    ) -> Vec<DataCell> {
        fn random_indexes(length: usize, seed: Seed) -> Vec<usize> {
            // choose random len/2 (unique) indexes
            let mut idx = (0..length).collect::<Vec<_>>();
            let mut chosen_idx = Vec::<usize>::new();
            let mut rng = ChaChaRng::from_seed(seed);

            for _ in 0..length / 2 {
                let i = rng.gen_range(0..idx.len());
                let v = idx.remove(i);
                chosen_idx.push(v);
            }
            chosen_idx
        }
        const RNG_SEED: Seed = [42u8; 32];

        let (rows, cols) = matrix.shape();
        let cols = u16::try_from(cols).unwrap();
        let indexes = random_indexes(rows, RNG_SEED);

        (0u16..cols)
            .filter(|col_idx| match &columns {
                None => true,
                Some(allowed) => allowed.contains(col_idx),
            })
            .flat_map(|col_idx| {
                let col_view = matrix.column(col_idx.into()).data.into_slice();

                indexes
                    .iter()
                    .map(|row_idx| {
                        let row_pos = u32::try_from(*row_idx).unwrap();
                        let position = Position::new(row_pos, col_idx);
                        debug_assert!(*row_idx < col_view.len());
                        let data = col_view[*row_idx].to_bytes();
                        DataCell::new(position, data)
                    })
                    .collect::<Vec<_>>()
            })
            .collect()
    }

    fn app_extrinsic_strategy() -> impl Strategy<Value = AppExtrinsic> {
        (
            any::<u32>(),
            any_with::<Vec<u8>>(size_range(1..2048).lift()),
        )
            .prop_map(|(app_id, data)| AppExtrinsic {
                app_id: AppId(app_id),
                data,
            })
    }

    fn app_extrinsics_strategy() -> impl Strategy<Value = Vec<AppExtrinsic>> {
        collection::vec(app_extrinsic_strategy(), size_range(1..16)).prop_map(|xts| {
            let mut new_xts = xts;
            new_xts.sort_by(|a1, a2| a1.app_id.cmp(&a2.app_id));
            new_xts
        })
    }

    fn random_cells(
        max_cols: BlockLengthColumns,
        max_rows: BlockLengthRows,
        percents: Percent,
    ) -> Vec<SingleCell> {
        let max_cols = max_cols.into();
        let max_rows = max_rows.into();

        let rng = &mut ChaChaRng::from_seed([0u8; 32]);
        let amount: usize = percents
            .mul_ceil::<u32>(max_cols * max_rows)
            .saturated_into();

        (0..max_cols)
            .flat_map(move |col| {
                (0..max_rows)
                    .map(move |row| SingleCell::new(BlockLengthRows(row), BlockLengthColumns(col)))
            })
            .choose_multiple(rng, amount)
    }

    proptest! {
    #![proptest_config(ProptestConfig::with_cases(10))]
    #[test]
    // newapi done
    fn test_build_and_reconstruct(ref xts in app_extrinsics_strategy())  {
        let metrics = IgnoreMetrics {};
        let (layout, commitments, dims, matrix) = par_build_commitments::<TCHUNK_SIZE,_>( BlockLengthRows(64), BlockLengthColumns(16), xts, Seed::default(), &metrics).unwrap();

        let columns = sample_cells_from_matrix(&matrix, None);
        let extended_dims = dims.try_into().unwrap();
        let index = DataLookup::from_id_and_len_iter(layout.into_iter()).unwrap();
        let reconstructed = reconstruct_extrinsics(&index, extended_dims, columns).unwrap();
        for ((app_id, data), xt) in reconstructed.iter().zip(xts) {
            prop_assert_eq!(app_id.0, *xt.app_id);
            prop_assert_eq!(data[0].as_slice(), &xt.data);
        }

        let dims_cols = usize::try_from(dims.cols.0).unwrap();
        let public_params = testnet::public_params(dims_cols);
        for cell in random_cells(dims.cols, dims.rows, Percent::one() ) {
            let row = usize::try_from(cell.row.0).unwrap();

            let proof = build_proof(&public_params, dims, &matrix, &[cell], &metrics).unwrap();
            prop_assert!(proof.len() == 80);

            let col: u16 = cell.col.0.try_into().expect("`random_cells` function generates a valid `u16` for columns");
            let position = Position { row: cell.row.0, col};
            let cell = data::SingleCell { position,  content: proof.try_into().unwrap() };

            let extended_dims = dims.try_into().unwrap();
            let commitment = commitments::from_slice(&commitments).unwrap()[row];
            let verification =  proof::verify(&public_params, extended_dims, &commitment,  &cell);
            prop_assert!(verification.is_ok());
            prop_assert!(verification.unwrap());
        }
    }
    }

    proptest! {
    #![proptest_config(ProptestConfig::with_cases(20))]
    #[test]
    // newapi done
    fn test_commitments_verify(ref xts in app_extrinsics_strategy())  {
        let (layout, commitments, dims, matrix) = par_build_commitments::<TCHUNK_SIZE,_>(BlockLengthRows(64), BlockLengthColumns(16), xts, Seed::default(), &IgnoreMetrics{}).unwrap();

        let index = DataLookup::from_id_and_len_iter(layout.into_iter()).unwrap();
        let dims_cols = usize::try_from(dims.cols.0).unwrap();
        let public_params = testnet::public_params(dims_cols);
        let extended_dims = dims.try_into().unwrap();
        let commitments = commitments::from_slice(&commitments).unwrap();
        for xt in xts {
            let rows = scalars_to_app_rows(xt.app_id, &index, extended_dims, &matrix);
            let (_, missing) = commitments::verify_equality(&public_params, &commitments, rows.as_slice(), &index, extended_dims, xt.app_id).unwrap();
            prop_assert!(missing.is_empty());
        }
    }
    }

    proptest! {
    #![proptest_config(ProptestConfig::with_cases(20))]
    #[test]
    // newapi done
    fn verify_commitments_missing_row(ref xts in app_extrinsics_strategy())  {
        let (layout, commitments, dims, matrix) = par_build_commitments::<TCHUNK_SIZE,_>(BlockLengthRows(64), BlockLengthColumns(16), xts, Seed::default(), &IgnoreMetrics{}).unwrap();

        let index = DataLookup::from_id_and_len_iter(layout.into_iter()).unwrap();
        let dims_cols = usize::try_from(dims.cols.0).unwrap();
        let public_params = testnet::public_params(dims_cols);
        let extended_dims =  dims.try_into().unwrap();
        let commitments = commitments::from_slice(&commitments).unwrap();
        for xt in xts {
            let mut rows = scalars_to_app_rows(xt.app_id, &index, extended_dims, &matrix);
            let app_row_index = rows.iter().position(Option::is_some).unwrap();
            rows.remove(app_row_index);
            let (_, missing) = commitments::verify_equality(&public_params, &commitments, &rows,&index, extended_dims,xt.app_id).unwrap();
            prop_assert!(!missing.is_empty());
        }
    }
    }

    #[test]
    #[cfg(not(feature = "maximum-block-size"))]
    fn test_build_commitments_simple_commitment_check() {
        let block_rows = BlockLengthRows(256);
        let block_cols = BlockLengthColumns(256);
        let original_data = br#"test"#;
        let hash: Seed = hex!("4c29ae91bb0c61204b6f95d1f3c3a50aa6ac2f29da18d4423e05bbbf81056903");

        let (_, commitments, dimensions, _) = par_build_commitments::<TCHUNK_SIZE, _>(
            block_rows,
            block_cols,
            &[AppExtrinsic::from(original_data.to_vec())],
            hash,
            &IgnoreMetrics {},
        )
        .unwrap();

        assert_eq!(
            dimensions,
            BlockDimensions::new(BlockLengthRows(1), BlockLengthColumns(4), TCHUNK).unwrap(),
        );
        let expected_commitments = hex!("911bc20a0709b046847fcc53eaa981d84738dd6a76beaf2495ec9efcb2da498dfed29a15b5724343ee54382a9a3102a3911bc20a0709b046847fcc53eaa981d84738dd6a76beaf2495ec9efcb2da498dfed29a15b5724343ee54382a9a3102a3");
        assert_eq!(commitments, expected_commitments);
    }

    #[test]
    // newapi wip
    fn test_reconstruct_app_extrinsics_with_app_id() -> Result<(), Error> {
        let app_id_1_data = br#""This is mocked test data. It will be formatted as a matrix of BLS scalar cells and then individual columns 
=======
	use avail_core::{
		constants::kate::{CHUNK_SIZE, COMMITMENT_SIZE, DATA_CHUNK_SIZE},
		DataLookup,
	};
	use dusk_bytes::Serializable;
	use dusk_plonk::bls12_381::BlsScalar;
	use hex_literal::hex;
	use kate_recovery::{
		com::*,
		commitments,
		data::{self, DataCell},
		matrix::{Dimensions, Position},
		proof,
	};
	use proptest::{
		collection::{self, size_range},
		prelude::*,
	};
	use rand::{prelude::IteratorRandom, Rng, SeedableRng};
	use sp_arithmetic::Percent;
	use std::{convert::TryInto, iter::repeat};
	use test_case::test_case;

	use super::*;
	use crate::{
		com::{pad_iec_9797_1, par_extend_data_matrix, BlockDimensions},
		couscous,
		metrics::IgnoreMetrics,
		padded_len,
	};

	const TCHUNK_SIZE: usize = 32;
	const TCHUNK: NonZeroU32 = unsafe { NonZeroU32::new_unchecked(TCHUNK_SIZE as u32) };
	#[cfg(not(feature = "maximum-block-size"))]
	#[test_case(0, 256, 256 => (1, 4) ; "block size zero")]
	#[test_case(11, 256, 256 => (1, 4) ; "below minimum block size")]
	#[test_case(300, 256, 256 => (1, 16) ; "regular case")]
	#[test_case(513, 256, 256 => (1, 32) ; "minimum overhead after 512")]
	#[test_case(8192, 256, 256 => (1, 256) ; "maximum cols")]
	#[test_case(8224, 256, 256 => (2, 256) ; "two rows")]
	#[test_case(2097152, 256, 256 => (256, 256) ; "max block size")]
	#[test_case(2097155, 256, 256 => panics "BlockTooBig" ; "too much data")]
	// newapi done
	fn test_get_block_dimensions(size: u32, rows: u32, cols: u32) -> (u32, u32) {
		let dims = get_block_dimensions::<TCHUNK_SIZE>(
			size,
			BlockLengthRows(rows),
			BlockLengthColumns(cols),
		)
		.unwrap();

		assert_eq!(dims.chunk_size.get(), TCHUNK_SIZE as u32);
		(dims.rows.0, dims.cols.0)
	}

	// newapi done
	#[test]
	fn test_extend_data_matrix() {
		let expected = [
			// Col 0
			hex!("000102030405060708090a0b0c0d0e0f101112131415161718191a1b1c1d1e00"),
			hex!("bc1c6b8b4b02ca677b825ec9dace9aa706813f3ec47abdf9f03c680f4468555e"),
			hex!("7c7d7e7f808182838485868788898a8b8c8d8e8f909192939495969798999a00"),
			hex!("c16115f73784be22106830c9bc6bbb469bf5026ee80325e403efe5ccc3f55016"),
			// Col 1
			hex!("1f202122232425262728292a2b2c2d2e2f303132333435363738393a3b3c3d00"),
			hex!("db3b8aaa6a21e9869aa17de8f9edb9c625a05e5de399dc18105c872e6387745e"),
			hex!("9b9c9d9e9fa0a1a2a3a4a5a6a7a8a9aaabacadaeafb0b1b2b3b4b5b6b7b8b900"),
			hex!("e080341657a3dd412f874fe8db8ada65ba14228d07234403230e05ece2147016"),
			// Col 2
			hex!("3e3f404142434445464748494a4b4c4d4e4f505152535455565758595a5b5c00"),
			hex!("fa5aa9c9894008a6b9c09c07190dd9e544bf7d7c02b9fb372f7ba64d82a6935e"),
			hex!("babbbcbdbebfc0c1c2c3c4c5c6c7c8c9cacbcccdcecfd0d1d2d3d4d5d6d7d800"),
			hex!("ff9f533576c2fc604ea66e07fba9f984d93341ac26426322422d240b02348f16"),
			// Col 3
			hex!("5d5e5f606162636465666768696a6b6c6d6e6f707172737475767778797a7b00"),
			hex!("197ac8e8a85f27c5d8dfbb26382cf80464de9c9b21d81a574e9ac56ca1c5b25e"),
			hex!("d9dadbdcdddedfe0e1e2e3e4e5e6e7e8e9eaebecedeeeff0f1f2f3f4f5f6f700"),
			hex!("1ebf725495e11b806dc58d261ac918a4f85260cb45618241614c432a2153ae16"),
		]
		.iter()
		.map(BlsScalar::from_bytes)
		.collect::<Result<Vec<_>, _>>()
		.expect("Invalid Expected result");
		let expected = DMatrix::from_iterator(4, 4, expected);

		let block_dims =
			BlockDimensions::new(BlockLengthRows(2), BlockLengthColumns(4), TCHUNK).unwrap();
		let chunk_size = usize::try_from(block_dims.chunk_size.get()).unwrap();
		let block = (0..=247)
			.collect::<Vec<u8>>()
			.chunks_exact(DATA_CHUNK_SIZE)
			.flat_map(|chunk| pad_with_zeroes(chunk.to_vec(), chunk_size))
			.collect::<Vec<u8>>();
		let ext_matrix = par_extend_data_matrix(block_dims, &block, &IgnoreMetrics {}).unwrap();
		assert_eq!(ext_matrix, expected);
	}

	#[test_case( 1..=29 => "0102030405060708090a0b0c0d0e0f101112131415161718191a1b1c1d0000" ; "chunk more than 3 values shorter")]
	#[test_case( 1..=30 => "0102030405060708090a0b0c0d0e0f101112131415161718191a1b1c1d1e00" ; "Chunk 2 values shorter")]
	#[test_case( 1..=31 => "0102030405060708090a0b0c0d0e0f101112131415161718191a1b1c1d1e1f00000000000000000000000000000000000000000000000000000000000000" ; "Chunk 1 value shorter")]
	#[test_case( 1..=32 => "0102030405060708090a0b0c0d0e0f101112131415161718191a1b1c1d1e1f20000000000000000000000000000000000000000000000000000000000000" ; "Chunk same size")]
	#[test_case( 1..=33 => "0102030405060708090a0b0c0d0e0f101112131415161718191a1b1c1d1e1f20210000000000000000000000000000000000000000000000000000000000" ; "Chunk 1 value longer")]
	#[test_case( 1..=34 => "0102030405060708090a0b0c0d0e0f101112131415161718191a1b1c1d1e1f20212200000000000000000000000000000000000000000000000000000000" ; "Chunk 2 value longer")]
	// newapi ignore
	fn test_padding<I: Iterator<Item = u8>>(block: I) -> String {
		let padded = pad_iec_9797_1(block.collect())
			.iter()
			.flat_map(|e| e.to_vec())
			.collect::<Vec<_>>();

		hex::encode(padded)
	}

	// newapi done
	#[test]
	#[cfg(not(feature = "maximum-block-size"))]
	fn test_flatten_block() {
		use static_assertions::const_assert;

		let extrinsics: Vec<AppExtrinsic> = vec![
			AppExtrinsic::new(AppId(0), (1..=30).collect()),
			AppExtrinsic::new(AppId(1), (1..=31).collect()),
			AppExtrinsic::new(AppId(2), (1..=32).collect()),
			AppExtrinsic::new(AppId(3), (1..=61).collect()),
		];

		let expected_dims =
			BlockDimensions::new(BlockLengthRows(1), BlockLengthColumns(16), TCHUNK).unwrap();
		let (layout, data, dims) = flatten_and_pad_block::<TCHUNK_SIZE>(
			BlockLengthRows(128),
			BlockLengthColumns(256),
			extrinsics.as_slice(),
			Seed::default(),
		)
		.unwrap();

		let expected_layout = vec![(AppId(0), 2), (AppId(1), 2), (AppId(2), 2), (AppId(3), 3)];
		assert_eq!(layout, expected_layout, "The layouts don't match");

		let expected_data = hex!("04780102030405060708090a0b0c0d0e0f101112131415161718191a1b1c1d001e00000000000000000000000000000000000000000000000000000000000000047c0102030405060708090a0b0c0d0e0f101112131415161718191a1b1c1d001e1f00000000000000000000000000000000000000000000000000000000000004800102030405060708090a0b0c0d0e0f101112131415161718191a1b1c1d001e1f20000000000000000000000000000000000000000000000000000000000004f40102030405060708090a0b0c0d0e0f101112131415161718191a1b1c1d001e1f202122232425262728292a2b2c2d2e2f303132333435363738393a3b3c003d0000000000000000000000000000000000000000000000000000000000000076a04053bda0a88bda5177b86a15c3b29f559873cb481232299cd5743151ac004b2d63ae198e7bb0a9011f28e473c95f4013d7d53ec5fbc3b42df8ed101f6d00e831e52bfb76e51cca8b4e9016838657edfae09cb9a71eb219025c4c87a67c004aaa86f20ac0aa792bc121ee42e2c326127061eda15599cb5db3db870bea5a00ecf353161c3cb528b0c5d98050c4570bfc942d8b19ed7b0cbba5725e03e5f000b7e30db36b6df82ac151f668f5f80a5e2a9cac7c64991dd6a6ce21c060175800edb9260d2a86c836efc05f17e5c59525e404c6a93d051651fe2e4eefae281300");

		assert_eq!(dims, expected_dims, "Dimensions don't match the expected");
		assert_eq!(data, expected_data, "Data doesn't match the expected data");
		let lookup = DataLookup::from_id_and_len_iter(layout.into_iter()).unwrap();

		const_assert!((CHUNK_SIZE as u64) <= (u32::MAX as u64));
		let data_lookup = lookup.projected_ranges(CHUNK_SIZE as u32).unwrap();
		let res = unflatten_padded_data(data_lookup, data).unwrap();
		assert_eq!(
			res.len(),
			extrinsics.len(),
			"Number of extrinsics is not as expected."
		);

		for ((id, data), exp) in res.iter().zip(extrinsics.iter()) {
			assert_eq!(id.0, *exp.app_id);
			assert_eq!(data[0], exp.data);
		}
	}

	fn sample_cells_from_matrix(
		matrix: &DMatrix<BlsScalar>,
		columns: Option<&[u16]>,
	) -> Vec<DataCell> {
		fn random_indexes(length: usize, seed: Seed) -> Vec<usize> {
			// choose random len/2 (unique) indexes
			let mut idx = (0..length).collect::<Vec<_>>();
			let mut chosen_idx = Vec::<usize>::new();
			let mut rng = ChaChaRng::from_seed(seed);

			for _ in 0..length / 2 {
				let i = rng.gen_range(0..idx.len());
				let v = idx.remove(i);
				chosen_idx.push(v);
			}
			chosen_idx
		}
		const RNG_SEED: Seed = [42u8; 32];

		let (rows, cols) = matrix.shape();
		let cols = u16::try_from(cols).unwrap();
		let indexes = random_indexes(rows, RNG_SEED);

		(0u16..cols)
			.filter(|col_idx| match &columns {
				None => true,
				Some(allowed) => allowed.contains(col_idx),
			})
			.flat_map(|col_idx| {
				let col_view = matrix.column(col_idx.into()).data.into_slice();

				indexes
					.iter()
					.map(|row_idx| {
						let row_pos = u32::try_from(*row_idx).unwrap();
						let position = Position::new(row_pos, col_idx);
						debug_assert!(*row_idx < col_view.len());
						let data = col_view[*row_idx].to_bytes();
						DataCell::new(position, data)
					})
					.collect::<Vec<_>>()
			})
			.collect()
	}

	fn app_extrinsic_strategy() -> impl Strategy<Value = AppExtrinsic> {
		(
			any::<u32>(),
			any_with::<Vec<u8>>(size_range(1..2048).lift()),
		)
			.prop_map(|(app_id, data)| AppExtrinsic {
				app_id: AppId(app_id),
				data,
			})
	}

	fn app_extrinsics_strategy() -> impl Strategy<Value = Vec<AppExtrinsic>> {
		collection::vec(app_extrinsic_strategy(), size_range(1..16)).prop_map(|xts| {
			let mut new_xts = xts;
			new_xts.sort_by(|a1, a2| a1.app_id.cmp(&a2.app_id));
			new_xts
		})
	}

	fn random_cells(
		max_cols: BlockLengthColumns,
		max_rows: BlockLengthRows,
		percents: Percent,
	) -> Vec<Cell> {
		let max_cols = max_cols.into();
		let max_rows = max_rows.into();

		let rng = &mut ChaChaRng::from_seed([0u8; 32]);
		let amount: usize = percents
			.mul_ceil::<u32>(max_cols * max_rows)
			.saturated_into();

		(0..max_cols)
			.flat_map(move |col| {
				(0..max_rows)
					.map(move |row| Cell::new(BlockLengthRows(row), BlockLengthColumns(col)))
			})
			.choose_multiple(rng, amount)
	}

	proptest! {
	#![proptest_config(ProptestConfig::with_cases(10))]
	#[test]
	// newapi done
	fn test_build_and_reconstruct(ref xts in app_extrinsics_strategy())  {
		let metrics = IgnoreMetrics {};
		let (layout, commitments, dims, matrix) = par_build_commitments::<TCHUNK_SIZE,_>( BlockLengthRows(64), BlockLengthColumns(16), xts, Seed::default(), &metrics).unwrap();

		let columns = sample_cells_from_matrix(&matrix, None);
		let extended_dims = dims.try_into().unwrap();
		let index = DataLookup::from_id_and_len_iter(layout.into_iter()).unwrap();
		let reconstructed = reconstruct_extrinsics(&index, extended_dims, columns).unwrap();
		for ((app_id, data), xt) in reconstructed.iter().zip(xts) {
			prop_assert_eq!(app_id.0, *xt.app_id);
			prop_assert_eq!(data[0].as_slice(), &xt.data);
		}

		// let dims_cols = usize::try_from(dims.cols.0).unwrap();
		// let public_params = testnet::public_params(dims_cols);
		let public_params = couscous::public_params();
		let pmp_pp = couscous::multiproof_params();
		for cell in random_cells(dims.cols, dims.rows, Percent::one() ) {
			let row = usize::try_from(cell.row.0).unwrap();

			let proof = build_proof(&public_params, dims, &matrix, &[cell], &metrics).unwrap();
			prop_assert!(proof.len() == 80);

			let col: u16 = cell.col.0.try_into().expect("`random_cells` function generates a valid `u16` for columns");
			let position = Position { row: cell.row.0, col};
			let cell = data::Cell { position,  content: proof.try_into().unwrap() };

			let extended_dims = dims.try_into().unwrap();
			let commitment = commitments::from_slice(&commitments).unwrap()[row];
			// let verification =  proof::verify(&public_params, extended_dims, &commitment,  &cell);
			let verification =  proof::verify_v2(&pmp_pp, extended_dims, &commitment,  &cell);
			prop_assert!(verification.is_ok());
			prop_assert!(verification.unwrap());
		}
	}
	}

	proptest! {
	#![proptest_config(ProptestConfig::with_cases(20))]
	#[test]
	// newapi done
	fn test_commitments_verify(ref xts in app_extrinsics_strategy())  {
		let (layout, commitments, dims, matrix) = par_build_commitments::<TCHUNK_SIZE,_>(BlockLengthRows(64), BlockLengthColumns(16), xts, Seed::default(), &IgnoreMetrics{}).unwrap();

		let index = DataLookup::from_id_and_len_iter(layout.into_iter()).unwrap();
		// let dims_cols = usize::try_from(dims.cols.0).unwrap();
		let public_params = couscous::public_params();
		let extended_dims = dims.try_into().unwrap();
		let commitments = commitments::from_slice(&commitments).unwrap();
		for xt in xts {
			let rows = scalars_to_app_rows(xt.app_id, &index, extended_dims, &matrix);
			let (_, missing) = commitments::verify_equality(&public_params, &commitments, rows.as_slice(), &index, extended_dims, xt.app_id).unwrap();
			prop_assert!(missing.is_empty());
		}
	}
	}

	proptest! {
	#![proptest_config(ProptestConfig::with_cases(20))]
	#[test]
	// newapi done
	fn verify_commitments_missing_row(ref xts in app_extrinsics_strategy())  {
		let (layout, commitments, dims, matrix) = par_build_commitments::<TCHUNK_SIZE,_>(BlockLengthRows(64), BlockLengthColumns(16), xts, Seed::default(), &IgnoreMetrics{}).unwrap();

		let index = DataLookup::from_id_and_len_iter(layout.into_iter()).unwrap();
		// let dims_cols = usize::try_from(dims.cols.0).unwrap();
		let public_params = couscous::public_params();
		let extended_dims =  dims.try_into().unwrap();
		let commitments = commitments::from_slice(&commitments).unwrap();
		for xt in xts {
			let mut rows = scalars_to_app_rows(xt.app_id, &index, extended_dims, &matrix);
			let app_row_index = rows.iter().position(Option::is_some).unwrap();
			rows.remove(app_row_index);
			let (_, missing) = commitments::verify_equality(&public_params, &commitments, &rows,&index, extended_dims,xt.app_id).unwrap();
			prop_assert!(!missing.is_empty());
		}
	}
	}

	#[test]
	#[cfg(not(feature = "maximum-block-size"))]
	fn test_build_commitments_simple_commitment_check() {
		let block_rows = BlockLengthRows(256);
		let block_cols = BlockLengthColumns(256);
		let original_data = br#"test"#;
		let hash: Seed = hex!("4c29ae91bb0c61204b6f95d1f3c3a50aa6ac2f29da18d4423e05bbbf81056903");

		let (_, commitments, dimensions, _) = par_build_commitments::<TCHUNK_SIZE, _>(
			block_rows,
			block_cols,
			&[AppExtrinsic::from(original_data.to_vec())],
			hash,
			&IgnoreMetrics {},
		)
		.unwrap();

		assert_eq!(
			dimensions,
			BlockDimensions::new(BlockLengthRows(1), BlockLengthColumns(4), TCHUNK).unwrap(),
		);
		let expected_commitments = hex!("a065fed16fecd58caa55232c60f91efe5e6ad351a3c9707ee279b35936abe74bcb992aaaf8b8b316649d6fe2f0a68802a065fed16fecd58caa55232c60f91efe5e6ad351a3c9707ee279b35936abe74bcb992aaaf8b8b316649d6fe2f0a68802");
		assert_eq!(commitments, expected_commitments);
	}

	#[test]
	// newapi wip
	fn test_reconstruct_app_extrinsics_with_app_id() -> Result<(), Error> {
		let app_id_1_data = br#""This is mocked test data. It will be formatted as a matrix of BLS scalar cells and then individual columns
>>>>>>> 220eb2da
get erasure coded to ensure redundancy."#;

        let app_id_2_data = br#""Let's see how this gets encoded and then reconstructed by sampling only some data."#;

        let hash = Seed::default();
        let xts = vec![
            AppExtrinsic::new(AppId(0), vec![0]),
            AppExtrinsic::new(AppId(1), app_id_1_data.to_vec()),
            AppExtrinsic::new(AppId(2), app_id_2_data.to_vec()),
        ];

        let (layout, data, dims) = flatten_and_pad_block::<TCHUNK_SIZE>(
            BlockLengthRows(32),
            BlockLengthColumns(4),
            &xts,
            hash,
        )?;
        let matrix = par_extend_data_matrix(dims, &data[..], &IgnoreMetrics {})?;

        let cols_1 = sample_cells_from_matrix(&matrix, Some(&[0, 1, 2, 3]));

        let extended_dims = dims.try_into()?;

        let index = DataLookup::from_id_and_len_iter(layout.into_iter()).unwrap();
        let res_1 = reconstruct_app_extrinsics(&index, extended_dims, cols_1, AppId(1)).unwrap();
        assert_eq!(res_1[0], app_id_1_data);

        let cols_2 = sample_cells_from_matrix(&matrix, Some(&[0, 2, 3]));

        let res_2 = reconstruct_app_extrinsics(&index, extended_dims, cols_2, AppId(2)).unwrap();
        assert_eq!(res_2[0], app_id_2_data);
        Ok(())
    }

<<<<<<< HEAD
    #[test]
    // newapi done
    fn test_decode_app_extrinsics() -> Result<(), Error> {
        let app_id_1_data = br#""This is mocked test data. It will be formatted as a matrix of BLS scalar cells and then individual columns 
get erasure coded to ensure redundancy."#;

        let app_id_2_data = br#""Let's see how this gets encoded and then reconstructed by sampling only some data."#;

        let data = [vec![0], app_id_1_data.to_vec(), app_id_2_data.to_vec()];

        let hash = Seed::default();
        let xts = (0..=2)
            .zip(data)
            .map(|(app_id, data)| AppExtrinsic::new(AppId(app_id), data))
            .collect::<Vec<_>>();

        let (layout, data, dims) = flatten_and_pad_block::<TCHUNK_SIZE>(
            BlockLengthRows(32),
            BlockLengthColumns(4),
            &xts,
            hash,
        )?;
        let matrix = par_extend_data_matrix(dims, &data[..], &IgnoreMetrics {})?;
        let dimensions: Dimensions = dims.try_into()?;

        let index = DataLookup::from_id_and_len_iter(layout.into_iter()).unwrap();
        for xt in xts {
            let positions = app_specific_cells(&index, dimensions, xt.app_id).unwrap();
            let cells = positions
                .into_iter()
                .map(|position| {
                    let col: usize = position.col.into();
                    let row = usize::try_from(position.row).unwrap();
                    let data = matrix.get((row, col)).map(BlsScalar::to_bytes).unwrap();
                    DataCell::new(position, data)
                })
                .collect::<Vec<_>>();
            let data = &decode_app_extrinsics(&index, dimensions, cells, xt.app_id).unwrap()[0];
            assert_eq!(data, &xt.data);
        }

        assert!(matches!(
            decode_app_extrinsics(&index, dimensions, vec![], AppId(0)),
            Err(ReconstructionError::MissingCell { .. })
        ));
        Ok(())
    }

    #[test]
    // newapi done
    fn test_extend_mock_data() -> Result<(), Error> {
        let orig_data = br#"This is mocked test data. It will be formatted as a matrix of BLS scalar cells and then individual columns 
get erasure coded to ensure redundancy.
Let's see how this gets encoded and then reconstructed by sampling only some data."#;

        // The hash is used for seed for padding the block to next power of two value
        let hash = Seed::default();
        let (layout, data, dims) = flatten_and_pad_block::<TCHUNK_SIZE>(
            BlockLengthRows(128),
            BlockLengthColumns(2),
            &[AppExtrinsic::from(orig_data.to_vec())],
            hash,
        )?;

        let matrix = par_extend_data_matrix(dims, &data[..], &IgnoreMetrics {})?;

        let cols = sample_cells_from_matrix(&matrix, None);

        let extended_dims = dims.try_into()?;
        let index = DataLookup::from_id_and_len_iter(layout.into_iter()).unwrap();
        let res = reconstruct_extrinsics(&index, extended_dims, cols).unwrap();
        let s = String::from_utf8_lossy(res[0].1[0].as_slice());

        assert_eq!(res[0].1[0], orig_data);
        eprintln!("Decoded: {}", s);
        Ok(())
    }

    #[test]
    // newapi done
    fn test_multiple_extrinsics_for_same_app_id() -> Result<(), Error> {
        let xt1 = vec![5, 5];
        let xt2 = vec![6, 6];
        let xts = [
            AppExtrinsic::new(AppId(1), xt1.clone()),
            AppExtrinsic::new(AppId(1), xt2.clone()),
        ];
        // The hash is used for seed for padding the block to next power of two value
        let hash = Seed::default();
        let (layout, data, dims) = flatten_and_pad_block::<TCHUNK_SIZE>(
            BlockLengthRows(128),
            BlockLengthColumns(2),
            &xts,
            hash,
        )?;

        let matrix = par_extend_data_matrix(dims, &data[..], &IgnoreMetrics {})?;

        let cols = sample_cells_from_matrix(&matrix, None);
        let extended_dims = dims.try_into().unwrap();

        let index = DataLookup::from_id_and_len_iter(layout.into_iter()).unwrap();
        let res = reconstruct_extrinsics(&index, extended_dims, cols).unwrap();

        assert_eq!(res[0].1[0], xt1);
        assert_eq!(res[0].1[1], xt2);
        Ok(())
    }

    #[test]
    // newapi ignore
    fn test_extrinsics_grouping() {
        let xt1 = vec![5, 5];
        let xt2 = vec![6, 6];
        let xt3 = vec![7];
        let xt4 = vec![];
        let xts = [
            AppExtrinsic::new(AppId(1), xt1.clone()),
            AppExtrinsic::new(AppId(1), xt2.clone()),
            AppExtrinsic::new(AppId(2), xt3.clone()),
            AppExtrinsic::new(AppId(3), xt4.clone()),
        ];

        let expected = vec![
            (AppId(1), vec![xt1, xt2]),
            (AppId(2), vec![xt3]),
            (AppId(3), vec![xt4]),
        ];
        let rez = app_extrinsics_group_by_app_id(&xts);
        println!("{:?}", rez);

        assert_eq!(rez, expected);
    }

    fn build_extrinsics(lens: &[usize]) -> Vec<Vec<u8>> {
        lens.iter()
            .map(|len| repeat(b'a').take(*len).collect::<Vec<_>>())
            .collect()
    }

    fn padded_len_group(lens: &[u32], chunk_size: u32) -> u32 {
        let chunk_size = NonZeroU32::new(chunk_size).unwrap();
        lens.iter().map(|len| padded_len(*len, chunk_size)).sum()
    }

    #[test_case( build_extrinsics(&[5,30,31]) => padded_len_group(&[5,30,31], 32) ; "Single chunk per ext")]
    #[test_case( build_extrinsics(&[5,30,32]) => padded_len_group(&[5,30,32], 32) ; "Extra chunk per ext")]
    #[test_case( build_extrinsics(&[5,64,120]) => padded_len_group(&[5,64,120], 32) ; "Extra chunk 2 per ext")]
    #[test_case( build_extrinsics(&[]) => padded_len_group(&[], 32) ; "Empty chunk list")]
    #[test_case( build_extrinsics(&[4096]) => padded_len_group(&[4096], 32) ; "4K chunk")]
    fn test_padding_len(extrinsics: Vec<Vec<u8>>) -> u32 {
        extrinsics
            .into_iter()
            .flat_map(pad_iec_9797_1)
            .map(|chunk| pad_to_chunk::<TCHUNK_SIZE>(chunk).len())
            .sum::<usize>()
            .saturated_into()
    }

    #[test]
    // newapi ignore
    fn par_build_commitments_column_wise_constant_row() {
        // This test will fail once we switch to row-wise orientation.
        // We should move `should_panic` to next test, until constant line issue is fixed.
        // After the fix, should_panic should be removed.
        let hash = Seed::default();
        let data = (0..3).flat_map(|i| vec![i; 31]).collect::<Vec<_>>();
        let xts = (0..4)
            .map(|app_id| AppExtrinsic::new(AppId(app_id), data.clone()))
            .collect::<Vec<_>>();
        par_build_commitments::<TCHUNK_SIZE, _>(
            BlockLengthRows(4),
            BlockLengthColumns(4),
            &xts,
            hash,
            &IgnoreMetrics {},
        )
        .unwrap();
    }

    #[test]
    // newapi done
    fn par_build_commitments_row_wise_constant_row() {
        // Due to scale encoding, first line is not constant.
        // We will use second line to ensure constant row.
        let hash = Seed::default();
        let xts = vec![AppExtrinsic::from(vec![0u8; 31 * 8])];
        par_build_commitments::<TCHUNK_SIZE, _>(
            BlockLengthRows(4),
            BlockLengthColumns(4),
            &xts,
            hash,
            &IgnoreMetrics {},
        )
        .unwrap();
    }
    #[test_case( ([1,1,1,1]).to_vec(); "All values are non-zero but same")]
    #[test_case( ([0,0,0,0]).to_vec(); "All values are zero")]
    #[test_case( ([0,5,2,1]).to_vec(); "All values are different")]
    // newapi done
    fn test_zero_deg_poly_commit(row_values: Vec<u8>) {
        // There are two main cases that generate a zero degree polynomial. One is for data that is non-zero, but the same.
        // The other is for all-zero data. They differ, as the former yields a polynomial with one coefficient, and latter generates zero coefficients.
        let len = row_values.len();
        let public_params = testnet::public_params(len);
        let (prover_key, _) = public_params.trim(len).map_err(Error::from).unwrap();
        let row_eval_domain = EvaluationDomain::new(len).map_err(Error::from).unwrap();

        let row = row_values
            .iter()
            .map(|val| {
                let mut value = [0u8; 32];
                let v = value.last_mut().unwrap();
                *v = *val;
                BlsScalar::from_bytes(&value).unwrap()
            })
            .collect::<Vec<_>>();

        assert_eq!(row.len(), len);
        println!("Row: {:?}", row);
        let commitment: [u8; COMMITMENT_SIZE] = commit(&prover_key, row_eval_domain, row.clone())
            .map(|com| com.to_bytes())
            .unwrap();
        println!("Commitment: {commitment:?}");

        // We artificially extend the matrix by doubling values, this is not proper erasure coding.
        let ext_m =
            DMatrix::from_row_iterator(1, row.len() * 2, row.into_iter().flat_map(|e| vec![e, e]));

        let rows: u16 = len.try_into().expect("rows length should be valid `u16`");
        let metrics = IgnoreMetrics {};

        for col in 0..rows {
            // Randomly chosen cell to prove, probably should test all of them
            let cell = SingleCell {
                col: BlockLengthColumns(col.into()),
                row: BlockLengthRows(0),
            };
            let proof = build_proof(
                &public_params,
                BlockDimensions::new(BlockLengthRows(1), BlockLengthColumns(4), TCHUNK).unwrap(),
                &ext_m,
                &[cell],
                &metrics,
            )
            .unwrap();
            println!("Proof: {proof:?}");

            assert_eq!(proof.len(), 80);

            let dims = Dimensions::new(1, 4).unwrap();
            let cell = data::SingleCell {
                position: Position { row: 0, col },
                content: proof.try_into().unwrap(),
            };
            let verification = proof::verify(&public_params, dims, &commitment, &cell);
            assert!(verification.is_ok());
            assert!(verification.unwrap())
        }
    }

    #[test_case( r#"{ "row": 42, "col": 99 }"# => SingleCell::new(BlockLengthRows(42), BlockLengthColumns(99)) ; "Simple" )]
    #[test_case( r#"{ "row": 4294967295, "col": 99 }"# => SingleCell::new(BlockLengthRows(4_294_967_295),BlockLengthColumns(99)) ; "Max row" )]
    // newapi ignore
    fn serde_block_length_types_untagged(data: &str) -> SingleCell {
        serde_json::from_str(data).unwrap()
    }

    #[test]
    fn cell_get_dimensions_returns_the_correct_values() {
        let row = 20;
        let col = 25;
        let cell = SingleCell {
            row: BlockLengthRows::new(row),
            col: BlockLengthColumns::new(col),
        };

        let expected_row = usize::try_from(row).unwrap();
        let expected_col = usize::try_from(col).unwrap();
        let (actual_row, actual_col) = cell.get_dimensions().unwrap();
        assert_eq!(actual_row, expected_row);
        assert_eq!(actual_col, expected_col);
    }
=======
	#[test]
	// newapi done
	fn test_decode_app_extrinsics() -> Result<(), Error> {
		let app_id_1_data = br#""This is mocked test data. It will be formatted as a matrix of BLS scalar cells and then individual columns
get erasure coded to ensure redundancy."#;

		let app_id_2_data = br#""Let's see how this gets encoded and then reconstructed by sampling only some data."#;

		let data = [vec![0], app_id_1_data.to_vec(), app_id_2_data.to_vec()];

		let hash = Seed::default();
		let xts = (0..=2)
			.zip(data)
			.map(|(app_id, data)| AppExtrinsic::new(AppId(app_id), data))
			.collect::<Vec<_>>();

		let (layout, data, dims) = flatten_and_pad_block::<TCHUNK_SIZE>(
			BlockLengthRows(32),
			BlockLengthColumns(4),
			&xts,
			hash,
		)?;
		let matrix = par_extend_data_matrix(dims, &data[..], &IgnoreMetrics {})?;
		let dimensions: Dimensions = dims.try_into()?;

		let index = DataLookup::from_id_and_len_iter(layout.into_iter()).unwrap();
		for xt in xts {
			let positions = app_specific_cells(&index, dimensions, xt.app_id).unwrap();
			let cells = positions
				.into_iter()
				.map(|position| {
					let col: usize = position.col.into();
					let row = usize::try_from(position.row).unwrap();
					let data = matrix.get((row, col)).map(BlsScalar::to_bytes).unwrap();
					DataCell::new(position, data)
				})
				.collect::<Vec<_>>();
			let data = &decode_app_extrinsics(&index, dimensions, cells, xt.app_id).unwrap()[0];
			assert_eq!(data, &xt.data);
		}

		assert!(matches!(
			decode_app_extrinsics(&index, dimensions, vec![], AppId(0)),
			Err(ReconstructionError::MissingCell { .. })
		));
		Ok(())
	}

	#[test]
	// newapi done
	fn test_extend_mock_data() -> Result<(), Error> {
		let orig_data = br#"This is mocked test data. It will be formatted as a matrix of BLS scalar cells and then individual columns
get erasure coded to ensure redundancy.
Let's see how this gets encoded and then reconstructed by sampling only some data."#;

		// The hash is used for seed for padding the block to next power of two value
		let hash = Seed::default();
		let (layout, data, dims) = flatten_and_pad_block::<TCHUNK_SIZE>(
			BlockLengthRows(128),
			BlockLengthColumns(2),
			&[AppExtrinsic::from(orig_data.to_vec())],
			hash,
		)?;

		let matrix = par_extend_data_matrix(dims, &data[..], &IgnoreMetrics {})?;

		let cols = sample_cells_from_matrix(&matrix, None);

		let extended_dims = dims.try_into()?;
		let index = DataLookup::from_id_and_len_iter(layout.into_iter()).unwrap();
		let res = reconstruct_extrinsics(&index, extended_dims, cols).unwrap();
		let s = String::from_utf8_lossy(res[0].1[0].as_slice());

		assert_eq!(res[0].1[0], orig_data);
		eprintln!("Decoded: {}", s);
		Ok(())
	}

	#[test]
	// newapi done
	fn test_multiple_extrinsics_for_same_app_id() -> Result<(), Error> {
		let xt1 = vec![5, 5];
		let xt2 = vec![6, 6];
		let xts = [
			AppExtrinsic::new(AppId(1), xt1.clone()),
			AppExtrinsic::new(AppId(1), xt2.clone()),
		];
		// The hash is used for seed for padding the block to next power of two value
		let hash = Seed::default();
		let (layout, data, dims) = flatten_and_pad_block::<TCHUNK_SIZE>(
			BlockLengthRows(128),
			BlockLengthColumns(2),
			&xts,
			hash,
		)?;

		let matrix = par_extend_data_matrix(dims, &data[..], &IgnoreMetrics {})?;

		let cols = sample_cells_from_matrix(&matrix, None);
		let extended_dims = dims.try_into().unwrap();

		let index = DataLookup::from_id_and_len_iter(layout.into_iter()).unwrap();
		let res = reconstruct_extrinsics(&index, extended_dims, cols).unwrap();

		assert_eq!(res[0].1[0], xt1);
		assert_eq!(res[0].1[1], xt2);
		Ok(())
	}

	#[test]
	// newapi ignore
	fn test_extrinsics_grouping() {
		let xt1 = vec![5, 5];
		let xt2 = vec![6, 6];
		let xt3 = vec![7];
		let xt4 = vec![];
		let xts = [
			AppExtrinsic::new(AppId(1), xt1.clone()),
			AppExtrinsic::new(AppId(1), xt2.clone()),
			AppExtrinsic::new(AppId(2), xt3.clone()),
			AppExtrinsic::new(AppId(3), xt4.clone()),
		];

		let expected = vec![
			(AppId(1), vec![xt1, xt2]),
			(AppId(2), vec![xt3]),
			(AppId(3), vec![xt4]),
		];
		let rez = app_extrinsics_group_by_app_id(&xts);
		println!("{:?}", rez);

		assert_eq!(rez, expected);
	}

	fn build_extrinsics(lens: &[usize]) -> Vec<Vec<u8>> {
		lens.iter()
			.map(|len| repeat(b'a').take(*len).collect::<Vec<_>>())
			.collect()
	}

	fn padded_len_group(lens: &[u32], chunk_size: u32) -> u32 {
		let chunk_size = NonZeroU32::new(chunk_size).unwrap();
		lens.iter().map(|len| padded_len(*len, chunk_size)).sum()
	}

	#[test_case( build_extrinsics(&[5,30,31]) => padded_len_group(&[5,30,31], 32) ; "Single chunk per ext")]
	#[test_case( build_extrinsics(&[5,30,32]) => padded_len_group(&[5,30,32], 32) ; "Extra chunk per ext")]
	#[test_case( build_extrinsics(&[5,64,120]) => padded_len_group(&[5,64,120], 32) ; "Extra chunk 2 per ext")]
	#[test_case( build_extrinsics(&[]) => padded_len_group(&[], 32) ; "Empty chunk list")]
	#[test_case( build_extrinsics(&[4096]) => padded_len_group(&[4096], 32) ; "4K chunk")]
	fn test_padding_len(extrinsics: Vec<Vec<u8>>) -> u32 {
		extrinsics
			.into_iter()
			.flat_map(pad_iec_9797_1)
			.map(|chunk| pad_to_chunk::<TCHUNK_SIZE>(chunk).len())
			.sum::<usize>()
			.saturated_into()
	}

	#[test]
	// newapi ignore
	fn par_build_commitments_column_wise_constant_row() {
		// This test will fail once we switch to row-wise orientation.
		// We should move `should_panic` to next test, until constant line issue is fixed.
		// After the fix, should_panic should be removed.
		let hash = Seed::default();
		let data = (0..3).flat_map(|i| vec![i; 31]).collect::<Vec<_>>();
		let xts = (0..4)
			.map(|app_id| AppExtrinsic::new(AppId(app_id), data.clone()))
			.collect::<Vec<_>>();
		par_build_commitments::<TCHUNK_SIZE, _>(
			BlockLengthRows(4),
			BlockLengthColumns(4),
			&xts,
			hash,
			&IgnoreMetrics {},
		)
		.unwrap();
	}

	#[test]
	// newapi done
	fn par_build_commitments_row_wise_constant_row() {
		// Due to scale encoding, first line is not constant.
		// We will use second line to ensure constant row.
		let hash = Seed::default();
		let xts = vec![AppExtrinsic::from(vec![0u8; 31 * 8])];
		par_build_commitments::<TCHUNK_SIZE, _>(
			BlockLengthRows(4),
			BlockLengthColumns(4),
			&xts,
			hash,
			&IgnoreMetrics {},
		)
		.unwrap();
	}
	#[test_case( ([1,1,1,1]).to_vec(); "All values are non-zero but same")]
	#[test_case( ([0,0,0,0]).to_vec(); "All values are zero")]
	#[test_case( ([0,5,2,1]).to_vec(); "All values are different")]
	// newapi done
	fn test_zero_deg_poly_commit(row_values: Vec<u8>) {
		// There are two main cases that generate a zero degree polynomial. One is for data that is non-zero, but the same.
		// The other is for all-zero data. They differ, as the former yields a polynomial with one coefficient, and latter generates zero coefficients.
		let len = row_values.len();
		// let public_params = testnet::public_params(len);
		let public_params = couscous::public_params();
		let pmp_pp = couscous::multiproof_params();
		let (prover_key, _) = public_params.trim(len).map_err(Error::from).unwrap();
		let row_eval_domain = EvaluationDomain::new(len).map_err(Error::from).unwrap();

		let row = row_values
			.iter()
			.map(|val| {
				let mut value = [0u8; 32];
				let v = value.last_mut().unwrap();
				*v = *val;
				BlsScalar::from_bytes(&value).unwrap()
			})
			.collect::<Vec<_>>();

		assert_eq!(row.len(), len);
		println!("Row: {:?}", row);
		let commitment: [u8; COMMITMENT_SIZE] = commit(&prover_key, row_eval_domain, row.clone())
			.map(|com| com.to_bytes())
			.unwrap();
		println!("Commitment: {commitment:?}");

		// We artificially extend the matrix by doubling values, this is not proper erasure coding.
		let ext_m =
			DMatrix::from_row_iterator(1, row.len() * 2, row.into_iter().flat_map(|e| vec![e, e]));

		let rows: u16 = len.try_into().expect("rows length should be valid `u16`");
		let metrics = IgnoreMetrics {};

		for col in 0..rows {
			// Randomly chosen cell to prove, probably should test all of them
			let cell = Cell {
				col: BlockLengthColumns(col.into()),
				row: BlockLengthRows(0),
			};
			let proof = build_proof(
				&public_params,
				BlockDimensions::new(BlockLengthRows(1), BlockLengthColumns(4), TCHUNK).unwrap(),
				&ext_m,
				&[cell],
				&metrics,
			)
			.unwrap();
			println!("Proof: {proof:?}");

			assert_eq!(proof.len(), 80);

			let dims = Dimensions::new(1, 4).unwrap();
			let cell = data::Cell {
				position: Position { row: 0, col },
				content: proof.try_into().unwrap(),
			};
			// let verification = proof::verify(&public_params, dims, &commitment, &cell);
			let verification = proof::verify_v2(&pmp_pp, dims, &commitment, &cell);
			assert!(verification.is_ok());
			assert!(verification.unwrap())
		}
	}

	#[test_case( r#"{ "row": 42, "col": 99 }"# => Cell::new(BlockLengthRows(42), BlockLengthColumns(99)) ; "Simple" )]
	#[test_case( r#"{ "row": 4294967295, "col": 99 }"# => Cell::new(BlockLengthRows(4_294_967_295),BlockLengthColumns(99)) ; "Max row" )]
	// newapi ignore
	fn serde_block_length_types_untagged(data: &str) -> Cell {
		serde_json::from_str(data).unwrap()
	}

	#[test]
	fn cell_get_dimensions_returns_the_correct_values() {
		let row = 20;
		let col = 25;
		let cell = Cell {
			row: BlockLengthRows::new(row),
			col: BlockLengthColumns::new(col),
		};

		let expected_row = usize::try_from(row).unwrap();
		let expected_col = usize::try_from(col).unwrap();
		let (actual_row, actual_col) = cell.get_dimensions().unwrap();
		assert_eq!(actual_row, expected_row);
		assert_eq!(actual_col, expected_col);
	}
>>>>>>> 220eb2da
}<|MERGE_RESOLUTION|>--- conflicted
+++ resolved
@@ -501,7 +501,6 @@
     rng_seed: Seed,
     metrics: &M,
 ) -> Result<(XtsLayout, Vec<u8>, BlockDimensions, DMatrix<BlsScalar>), Error> {
-<<<<<<< HEAD
     use avail_core::from_substrate;
 
     let start = Instant::now();
@@ -559,66 +558,6 @@
     metrics.commitment_build_time(start.elapsed());
 
     Ok((tx_layout, commitments_bytes, block_dims, ext_matrix))
-=======
-	use crate::couscous;
-	use avail_core::from_substrate;
-
-	let start = Instant::now();
-
-	// generate data matrix first
-	let (tx_layout, block, block_dims) =
-		flatten_and_pad_block::<CHUNK_SIZE>(rows, cols, extrinsics_by_key, rng_seed)?;
-
-	metrics.block_dims_and_size(block_dims, block.len().saturated_into());
-
-	let ext_matrix = par_extend_data_matrix(block_dims, &block, metrics)?;
-
-	let block_dims_cols = usize::try_from(block_dims.cols.0)?;
-	let block_dims_rows = usize::try_from(block_dims.rows.0)?;
-	let extended_rows = block_dims_rows
-		.checked_mul(EXTENSION_FACTOR as usize)
-		.ok_or(Error::BlockTooBig)?;
-
-	metrics.preparation_block_time(start.elapsed());
-
-	// let public_params = testnet::public_params(block_dims_cols);
-	let public_params = couscous::public_params();
-	if log::log_enabled!(target: LOG_TARGET, log::Level::Debug) {
-		let raw_pp = public_params.to_raw_var_bytes();
-		let hash_pp = hex::encode(from_substrate::blake2_128(&raw_pp));
-		let hex_pp = hex::encode(raw_pp);
-		log::debug!(
-			target: LOG_TARGET,
-			"Public params (len={}): hash: {}",
-			hex_pp.len(),
-			hash_pp,
-		);
-	}
-
-	let (prover_key, _) = public_params.trim(block_dims_cols)?;
-	let row_eval_domain = EvaluationDomain::new(block_dims_cols)?;
-
-	let start = Instant::now();
-	let mut commitments =
-		Vec::with_capacity(extended_rows.checked_add(1).ok_or(Error::BlockTooBig)?);
-	(0..extended_rows)
-		.into_par_iter()
-		.map(|row_idx| {
-			let ext_row = get_row(&ext_matrix, row_idx);
-			commit(&prover_key, row_eval_domain, ext_row)
-		})
-		.collect_into_vec(&mut commitments);
-
-	let commitments = commitments.into_iter().collect::<Result<Vec<_>, _>>()?;
-	let commitments_bytes = commitments
-		.into_par_iter()
-		.flat_map(|c| c.to_bytes())
-		.collect();
-
-	metrics.commitment_build_time(start.elapsed());
-
-	Ok((tx_layout, commitments_bytes, block_dims, ext_matrix))
->>>>>>> 220eb2da
 }
 
 #[cfg(feature = "std")]
@@ -696,7 +635,6 @@
 
 #[cfg(test)]
 mod tests {
-<<<<<<< HEAD
     use avail_core::{
         constants::kate::{CHUNK_SIZE, COMMITMENT_SIZE, DATA_CHUNK_SIZE},
         DataLookup,
@@ -1051,366 +989,6 @@
     // newapi wip
     fn test_reconstruct_app_extrinsics_with_app_id() -> Result<(), Error> {
         let app_id_1_data = br#""This is mocked test data. It will be formatted as a matrix of BLS scalar cells and then individual columns 
-=======
-	use avail_core::{
-		constants::kate::{CHUNK_SIZE, COMMITMENT_SIZE, DATA_CHUNK_SIZE},
-		DataLookup,
-	};
-	use dusk_bytes::Serializable;
-	use dusk_plonk::bls12_381::BlsScalar;
-	use hex_literal::hex;
-	use kate_recovery::{
-		com::*,
-		commitments,
-		data::{self, DataCell},
-		matrix::{Dimensions, Position},
-		proof,
-	};
-	use proptest::{
-		collection::{self, size_range},
-		prelude::*,
-	};
-	use rand::{prelude::IteratorRandom, Rng, SeedableRng};
-	use sp_arithmetic::Percent;
-	use std::{convert::TryInto, iter::repeat};
-	use test_case::test_case;
-
-	use super::*;
-	use crate::{
-		com::{pad_iec_9797_1, par_extend_data_matrix, BlockDimensions},
-		couscous,
-		metrics::IgnoreMetrics,
-		padded_len,
-	};
-
-	const TCHUNK_SIZE: usize = 32;
-	const TCHUNK: NonZeroU32 = unsafe { NonZeroU32::new_unchecked(TCHUNK_SIZE as u32) };
-	#[cfg(not(feature = "maximum-block-size"))]
-	#[test_case(0, 256, 256 => (1, 4) ; "block size zero")]
-	#[test_case(11, 256, 256 => (1, 4) ; "below minimum block size")]
-	#[test_case(300, 256, 256 => (1, 16) ; "regular case")]
-	#[test_case(513, 256, 256 => (1, 32) ; "minimum overhead after 512")]
-	#[test_case(8192, 256, 256 => (1, 256) ; "maximum cols")]
-	#[test_case(8224, 256, 256 => (2, 256) ; "two rows")]
-	#[test_case(2097152, 256, 256 => (256, 256) ; "max block size")]
-	#[test_case(2097155, 256, 256 => panics "BlockTooBig" ; "too much data")]
-	// newapi done
-	fn test_get_block_dimensions(size: u32, rows: u32, cols: u32) -> (u32, u32) {
-		let dims = get_block_dimensions::<TCHUNK_SIZE>(
-			size,
-			BlockLengthRows(rows),
-			BlockLengthColumns(cols),
-		)
-		.unwrap();
-
-		assert_eq!(dims.chunk_size.get(), TCHUNK_SIZE as u32);
-		(dims.rows.0, dims.cols.0)
-	}
-
-	// newapi done
-	#[test]
-	fn test_extend_data_matrix() {
-		let expected = [
-			// Col 0
-			hex!("000102030405060708090a0b0c0d0e0f101112131415161718191a1b1c1d1e00"),
-			hex!("bc1c6b8b4b02ca677b825ec9dace9aa706813f3ec47abdf9f03c680f4468555e"),
-			hex!("7c7d7e7f808182838485868788898a8b8c8d8e8f909192939495969798999a00"),
-			hex!("c16115f73784be22106830c9bc6bbb469bf5026ee80325e403efe5ccc3f55016"),
-			// Col 1
-			hex!("1f202122232425262728292a2b2c2d2e2f303132333435363738393a3b3c3d00"),
-			hex!("db3b8aaa6a21e9869aa17de8f9edb9c625a05e5de399dc18105c872e6387745e"),
-			hex!("9b9c9d9e9fa0a1a2a3a4a5a6a7a8a9aaabacadaeafb0b1b2b3b4b5b6b7b8b900"),
-			hex!("e080341657a3dd412f874fe8db8ada65ba14228d07234403230e05ece2147016"),
-			// Col 2
-			hex!("3e3f404142434445464748494a4b4c4d4e4f505152535455565758595a5b5c00"),
-			hex!("fa5aa9c9894008a6b9c09c07190dd9e544bf7d7c02b9fb372f7ba64d82a6935e"),
-			hex!("babbbcbdbebfc0c1c2c3c4c5c6c7c8c9cacbcccdcecfd0d1d2d3d4d5d6d7d800"),
-			hex!("ff9f533576c2fc604ea66e07fba9f984d93341ac26426322422d240b02348f16"),
-			// Col 3
-			hex!("5d5e5f606162636465666768696a6b6c6d6e6f707172737475767778797a7b00"),
-			hex!("197ac8e8a85f27c5d8dfbb26382cf80464de9c9b21d81a574e9ac56ca1c5b25e"),
-			hex!("d9dadbdcdddedfe0e1e2e3e4e5e6e7e8e9eaebecedeeeff0f1f2f3f4f5f6f700"),
-			hex!("1ebf725495e11b806dc58d261ac918a4f85260cb45618241614c432a2153ae16"),
-		]
-		.iter()
-		.map(BlsScalar::from_bytes)
-		.collect::<Result<Vec<_>, _>>()
-		.expect("Invalid Expected result");
-		let expected = DMatrix::from_iterator(4, 4, expected);
-
-		let block_dims =
-			BlockDimensions::new(BlockLengthRows(2), BlockLengthColumns(4), TCHUNK).unwrap();
-		let chunk_size = usize::try_from(block_dims.chunk_size.get()).unwrap();
-		let block = (0..=247)
-			.collect::<Vec<u8>>()
-			.chunks_exact(DATA_CHUNK_SIZE)
-			.flat_map(|chunk| pad_with_zeroes(chunk.to_vec(), chunk_size))
-			.collect::<Vec<u8>>();
-		let ext_matrix = par_extend_data_matrix(block_dims, &block, &IgnoreMetrics {}).unwrap();
-		assert_eq!(ext_matrix, expected);
-	}
-
-	#[test_case( 1..=29 => "0102030405060708090a0b0c0d0e0f101112131415161718191a1b1c1d0000" ; "chunk more than 3 values shorter")]
-	#[test_case( 1..=30 => "0102030405060708090a0b0c0d0e0f101112131415161718191a1b1c1d1e00" ; "Chunk 2 values shorter")]
-	#[test_case( 1..=31 => "0102030405060708090a0b0c0d0e0f101112131415161718191a1b1c1d1e1f00000000000000000000000000000000000000000000000000000000000000" ; "Chunk 1 value shorter")]
-	#[test_case( 1..=32 => "0102030405060708090a0b0c0d0e0f101112131415161718191a1b1c1d1e1f20000000000000000000000000000000000000000000000000000000000000" ; "Chunk same size")]
-	#[test_case( 1..=33 => "0102030405060708090a0b0c0d0e0f101112131415161718191a1b1c1d1e1f20210000000000000000000000000000000000000000000000000000000000" ; "Chunk 1 value longer")]
-	#[test_case( 1..=34 => "0102030405060708090a0b0c0d0e0f101112131415161718191a1b1c1d1e1f20212200000000000000000000000000000000000000000000000000000000" ; "Chunk 2 value longer")]
-	// newapi ignore
-	fn test_padding<I: Iterator<Item = u8>>(block: I) -> String {
-		let padded = pad_iec_9797_1(block.collect())
-			.iter()
-			.flat_map(|e| e.to_vec())
-			.collect::<Vec<_>>();
-
-		hex::encode(padded)
-	}
-
-	// newapi done
-	#[test]
-	#[cfg(not(feature = "maximum-block-size"))]
-	fn test_flatten_block() {
-		use static_assertions::const_assert;
-
-		let extrinsics: Vec<AppExtrinsic> = vec![
-			AppExtrinsic::new(AppId(0), (1..=30).collect()),
-			AppExtrinsic::new(AppId(1), (1..=31).collect()),
-			AppExtrinsic::new(AppId(2), (1..=32).collect()),
-			AppExtrinsic::new(AppId(3), (1..=61).collect()),
-		];
-
-		let expected_dims =
-			BlockDimensions::new(BlockLengthRows(1), BlockLengthColumns(16), TCHUNK).unwrap();
-		let (layout, data, dims) = flatten_and_pad_block::<TCHUNK_SIZE>(
-			BlockLengthRows(128),
-			BlockLengthColumns(256),
-			extrinsics.as_slice(),
-			Seed::default(),
-		)
-		.unwrap();
-
-		let expected_layout = vec![(AppId(0), 2), (AppId(1), 2), (AppId(2), 2), (AppId(3), 3)];
-		assert_eq!(layout, expected_layout, "The layouts don't match");
-
-		let expected_data = hex!("04780102030405060708090a0b0c0d0e0f101112131415161718191a1b1c1d001e00000000000000000000000000000000000000000000000000000000000000047c0102030405060708090a0b0c0d0e0f101112131415161718191a1b1c1d001e1f00000000000000000000000000000000000000000000000000000000000004800102030405060708090a0b0c0d0e0f101112131415161718191a1b1c1d001e1f20000000000000000000000000000000000000000000000000000000000004f40102030405060708090a0b0c0d0e0f101112131415161718191a1b1c1d001e1f202122232425262728292a2b2c2d2e2f303132333435363738393a3b3c003d0000000000000000000000000000000000000000000000000000000000000076a04053bda0a88bda5177b86a15c3b29f559873cb481232299cd5743151ac004b2d63ae198e7bb0a9011f28e473c95f4013d7d53ec5fbc3b42df8ed101f6d00e831e52bfb76e51cca8b4e9016838657edfae09cb9a71eb219025c4c87a67c004aaa86f20ac0aa792bc121ee42e2c326127061eda15599cb5db3db870bea5a00ecf353161c3cb528b0c5d98050c4570bfc942d8b19ed7b0cbba5725e03e5f000b7e30db36b6df82ac151f668f5f80a5e2a9cac7c64991dd6a6ce21c060175800edb9260d2a86c836efc05f17e5c59525e404c6a93d051651fe2e4eefae281300");
-
-		assert_eq!(dims, expected_dims, "Dimensions don't match the expected");
-		assert_eq!(data, expected_data, "Data doesn't match the expected data");
-		let lookup = DataLookup::from_id_and_len_iter(layout.into_iter()).unwrap();
-
-		const_assert!((CHUNK_SIZE as u64) <= (u32::MAX as u64));
-		let data_lookup = lookup.projected_ranges(CHUNK_SIZE as u32).unwrap();
-		let res = unflatten_padded_data(data_lookup, data).unwrap();
-		assert_eq!(
-			res.len(),
-			extrinsics.len(),
-			"Number of extrinsics is not as expected."
-		);
-
-		for ((id, data), exp) in res.iter().zip(extrinsics.iter()) {
-			assert_eq!(id.0, *exp.app_id);
-			assert_eq!(data[0], exp.data);
-		}
-	}
-
-	fn sample_cells_from_matrix(
-		matrix: &DMatrix<BlsScalar>,
-		columns: Option<&[u16]>,
-	) -> Vec<DataCell> {
-		fn random_indexes(length: usize, seed: Seed) -> Vec<usize> {
-			// choose random len/2 (unique) indexes
-			let mut idx = (0..length).collect::<Vec<_>>();
-			let mut chosen_idx = Vec::<usize>::new();
-			let mut rng = ChaChaRng::from_seed(seed);
-
-			for _ in 0..length / 2 {
-				let i = rng.gen_range(0..idx.len());
-				let v = idx.remove(i);
-				chosen_idx.push(v);
-			}
-			chosen_idx
-		}
-		const RNG_SEED: Seed = [42u8; 32];
-
-		let (rows, cols) = matrix.shape();
-		let cols = u16::try_from(cols).unwrap();
-		let indexes = random_indexes(rows, RNG_SEED);
-
-		(0u16..cols)
-			.filter(|col_idx| match &columns {
-				None => true,
-				Some(allowed) => allowed.contains(col_idx),
-			})
-			.flat_map(|col_idx| {
-				let col_view = matrix.column(col_idx.into()).data.into_slice();
-
-				indexes
-					.iter()
-					.map(|row_idx| {
-						let row_pos = u32::try_from(*row_idx).unwrap();
-						let position = Position::new(row_pos, col_idx);
-						debug_assert!(*row_idx < col_view.len());
-						let data = col_view[*row_idx].to_bytes();
-						DataCell::new(position, data)
-					})
-					.collect::<Vec<_>>()
-			})
-			.collect()
-	}
-
-	fn app_extrinsic_strategy() -> impl Strategy<Value = AppExtrinsic> {
-		(
-			any::<u32>(),
-			any_with::<Vec<u8>>(size_range(1..2048).lift()),
-		)
-			.prop_map(|(app_id, data)| AppExtrinsic {
-				app_id: AppId(app_id),
-				data,
-			})
-	}
-
-	fn app_extrinsics_strategy() -> impl Strategy<Value = Vec<AppExtrinsic>> {
-		collection::vec(app_extrinsic_strategy(), size_range(1..16)).prop_map(|xts| {
-			let mut new_xts = xts;
-			new_xts.sort_by(|a1, a2| a1.app_id.cmp(&a2.app_id));
-			new_xts
-		})
-	}
-
-	fn random_cells(
-		max_cols: BlockLengthColumns,
-		max_rows: BlockLengthRows,
-		percents: Percent,
-	) -> Vec<Cell> {
-		let max_cols = max_cols.into();
-		let max_rows = max_rows.into();
-
-		let rng = &mut ChaChaRng::from_seed([0u8; 32]);
-		let amount: usize = percents
-			.mul_ceil::<u32>(max_cols * max_rows)
-			.saturated_into();
-
-		(0..max_cols)
-			.flat_map(move |col| {
-				(0..max_rows)
-					.map(move |row| Cell::new(BlockLengthRows(row), BlockLengthColumns(col)))
-			})
-			.choose_multiple(rng, amount)
-	}
-
-	proptest! {
-	#![proptest_config(ProptestConfig::with_cases(10))]
-	#[test]
-	// newapi done
-	fn test_build_and_reconstruct(ref xts in app_extrinsics_strategy())  {
-		let metrics = IgnoreMetrics {};
-		let (layout, commitments, dims, matrix) = par_build_commitments::<TCHUNK_SIZE,_>( BlockLengthRows(64), BlockLengthColumns(16), xts, Seed::default(), &metrics).unwrap();
-
-		let columns = sample_cells_from_matrix(&matrix, None);
-		let extended_dims = dims.try_into().unwrap();
-		let index = DataLookup::from_id_and_len_iter(layout.into_iter()).unwrap();
-		let reconstructed = reconstruct_extrinsics(&index, extended_dims, columns).unwrap();
-		for ((app_id, data), xt) in reconstructed.iter().zip(xts) {
-			prop_assert_eq!(app_id.0, *xt.app_id);
-			prop_assert_eq!(data[0].as_slice(), &xt.data);
-		}
-
-		// let dims_cols = usize::try_from(dims.cols.0).unwrap();
-		// let public_params = testnet::public_params(dims_cols);
-		let public_params = couscous::public_params();
-		let pmp_pp = couscous::multiproof_params();
-		for cell in random_cells(dims.cols, dims.rows, Percent::one() ) {
-			let row = usize::try_from(cell.row.0).unwrap();
-
-			let proof = build_proof(&public_params, dims, &matrix, &[cell], &metrics).unwrap();
-			prop_assert!(proof.len() == 80);
-
-			let col: u16 = cell.col.0.try_into().expect("`random_cells` function generates a valid `u16` for columns");
-			let position = Position { row: cell.row.0, col};
-			let cell = data::Cell { position,  content: proof.try_into().unwrap() };
-
-			let extended_dims = dims.try_into().unwrap();
-			let commitment = commitments::from_slice(&commitments).unwrap()[row];
-			// let verification =  proof::verify(&public_params, extended_dims, &commitment,  &cell);
-			let verification =  proof::verify_v2(&pmp_pp, extended_dims, &commitment,  &cell);
-			prop_assert!(verification.is_ok());
-			prop_assert!(verification.unwrap());
-		}
-	}
-	}
-
-	proptest! {
-	#![proptest_config(ProptestConfig::with_cases(20))]
-	#[test]
-	// newapi done
-	fn test_commitments_verify(ref xts in app_extrinsics_strategy())  {
-		let (layout, commitments, dims, matrix) = par_build_commitments::<TCHUNK_SIZE,_>(BlockLengthRows(64), BlockLengthColumns(16), xts, Seed::default(), &IgnoreMetrics{}).unwrap();
-
-		let index = DataLookup::from_id_and_len_iter(layout.into_iter()).unwrap();
-		// let dims_cols = usize::try_from(dims.cols.0).unwrap();
-		let public_params = couscous::public_params();
-		let extended_dims = dims.try_into().unwrap();
-		let commitments = commitments::from_slice(&commitments).unwrap();
-		for xt in xts {
-			let rows = scalars_to_app_rows(xt.app_id, &index, extended_dims, &matrix);
-			let (_, missing) = commitments::verify_equality(&public_params, &commitments, rows.as_slice(), &index, extended_dims, xt.app_id).unwrap();
-			prop_assert!(missing.is_empty());
-		}
-	}
-	}
-
-	proptest! {
-	#![proptest_config(ProptestConfig::with_cases(20))]
-	#[test]
-	// newapi done
-	fn verify_commitments_missing_row(ref xts in app_extrinsics_strategy())  {
-		let (layout, commitments, dims, matrix) = par_build_commitments::<TCHUNK_SIZE,_>(BlockLengthRows(64), BlockLengthColumns(16), xts, Seed::default(), &IgnoreMetrics{}).unwrap();
-
-		let index = DataLookup::from_id_and_len_iter(layout.into_iter()).unwrap();
-		// let dims_cols = usize::try_from(dims.cols.0).unwrap();
-		let public_params = couscous::public_params();
-		let extended_dims =  dims.try_into().unwrap();
-		let commitments = commitments::from_slice(&commitments).unwrap();
-		for xt in xts {
-			let mut rows = scalars_to_app_rows(xt.app_id, &index, extended_dims, &matrix);
-			let app_row_index = rows.iter().position(Option::is_some).unwrap();
-			rows.remove(app_row_index);
-			let (_, missing) = commitments::verify_equality(&public_params, &commitments, &rows,&index, extended_dims,xt.app_id).unwrap();
-			prop_assert!(!missing.is_empty());
-		}
-	}
-	}
-
-	#[test]
-	#[cfg(not(feature = "maximum-block-size"))]
-	fn test_build_commitments_simple_commitment_check() {
-		let block_rows = BlockLengthRows(256);
-		let block_cols = BlockLengthColumns(256);
-		let original_data = br#"test"#;
-		let hash: Seed = hex!("4c29ae91bb0c61204b6f95d1f3c3a50aa6ac2f29da18d4423e05bbbf81056903");
-
-		let (_, commitments, dimensions, _) = par_build_commitments::<TCHUNK_SIZE, _>(
-			block_rows,
-			block_cols,
-			&[AppExtrinsic::from(original_data.to_vec())],
-			hash,
-			&IgnoreMetrics {},
-		)
-		.unwrap();
-
-		assert_eq!(
-			dimensions,
-			BlockDimensions::new(BlockLengthRows(1), BlockLengthColumns(4), TCHUNK).unwrap(),
-		);
-		let expected_commitments = hex!("a065fed16fecd58caa55232c60f91efe5e6ad351a3c9707ee279b35936abe74bcb992aaaf8b8b316649d6fe2f0a68802a065fed16fecd58caa55232c60f91efe5e6ad351a3c9707ee279b35936abe74bcb992aaaf8b8b316649d6fe2f0a68802");
-		assert_eq!(commitments, expected_commitments);
-	}
-
-	#[test]
-	// newapi wip
-	fn test_reconstruct_app_extrinsics_with_app_id() -> Result<(), Error> {
-		let app_id_1_data = br#""This is mocked test data. It will be formatted as a matrix of BLS scalar cells and then individual columns
->>>>>>> 220eb2da
 get erasure coded to ensure redundancy."#;
 
         let app_id_2_data = br#""Let's see how this gets encoded and then reconstructed by sampling only some data."#;
@@ -1445,7 +1023,6 @@
         Ok(())
     }
 
-<<<<<<< HEAD
     #[test]
     // newapi done
     fn test_decode_app_extrinsics() -> Result<(), Error> {
@@ -1729,292 +1306,4 @@
         assert_eq!(actual_row, expected_row);
         assert_eq!(actual_col, expected_col);
     }
-=======
-	#[test]
-	// newapi done
-	fn test_decode_app_extrinsics() -> Result<(), Error> {
-		let app_id_1_data = br#""This is mocked test data. It will be formatted as a matrix of BLS scalar cells and then individual columns
-get erasure coded to ensure redundancy."#;
-
-		let app_id_2_data = br#""Let's see how this gets encoded and then reconstructed by sampling only some data."#;
-
-		let data = [vec![0], app_id_1_data.to_vec(), app_id_2_data.to_vec()];
-
-		let hash = Seed::default();
-		let xts = (0..=2)
-			.zip(data)
-			.map(|(app_id, data)| AppExtrinsic::new(AppId(app_id), data))
-			.collect::<Vec<_>>();
-
-		let (layout, data, dims) = flatten_and_pad_block::<TCHUNK_SIZE>(
-			BlockLengthRows(32),
-			BlockLengthColumns(4),
-			&xts,
-			hash,
-		)?;
-		let matrix = par_extend_data_matrix(dims, &data[..], &IgnoreMetrics {})?;
-		let dimensions: Dimensions = dims.try_into()?;
-
-		let index = DataLookup::from_id_and_len_iter(layout.into_iter()).unwrap();
-		for xt in xts {
-			let positions = app_specific_cells(&index, dimensions, xt.app_id).unwrap();
-			let cells = positions
-				.into_iter()
-				.map(|position| {
-					let col: usize = position.col.into();
-					let row = usize::try_from(position.row).unwrap();
-					let data = matrix.get((row, col)).map(BlsScalar::to_bytes).unwrap();
-					DataCell::new(position, data)
-				})
-				.collect::<Vec<_>>();
-			let data = &decode_app_extrinsics(&index, dimensions, cells, xt.app_id).unwrap()[0];
-			assert_eq!(data, &xt.data);
-		}
-
-		assert!(matches!(
-			decode_app_extrinsics(&index, dimensions, vec![], AppId(0)),
-			Err(ReconstructionError::MissingCell { .. })
-		));
-		Ok(())
-	}
-
-	#[test]
-	// newapi done
-	fn test_extend_mock_data() -> Result<(), Error> {
-		let orig_data = br#"This is mocked test data. It will be formatted as a matrix of BLS scalar cells and then individual columns
-get erasure coded to ensure redundancy.
-Let's see how this gets encoded and then reconstructed by sampling only some data."#;
-
-		// The hash is used for seed for padding the block to next power of two value
-		let hash = Seed::default();
-		let (layout, data, dims) = flatten_and_pad_block::<TCHUNK_SIZE>(
-			BlockLengthRows(128),
-			BlockLengthColumns(2),
-			&[AppExtrinsic::from(orig_data.to_vec())],
-			hash,
-		)?;
-
-		let matrix = par_extend_data_matrix(dims, &data[..], &IgnoreMetrics {})?;
-
-		let cols = sample_cells_from_matrix(&matrix, None);
-
-		let extended_dims = dims.try_into()?;
-		let index = DataLookup::from_id_and_len_iter(layout.into_iter()).unwrap();
-		let res = reconstruct_extrinsics(&index, extended_dims, cols).unwrap();
-		let s = String::from_utf8_lossy(res[0].1[0].as_slice());
-
-		assert_eq!(res[0].1[0], orig_data);
-		eprintln!("Decoded: {}", s);
-		Ok(())
-	}
-
-	#[test]
-	// newapi done
-	fn test_multiple_extrinsics_for_same_app_id() -> Result<(), Error> {
-		let xt1 = vec![5, 5];
-		let xt2 = vec![6, 6];
-		let xts = [
-			AppExtrinsic::new(AppId(1), xt1.clone()),
-			AppExtrinsic::new(AppId(1), xt2.clone()),
-		];
-		// The hash is used for seed for padding the block to next power of two value
-		let hash = Seed::default();
-		let (layout, data, dims) = flatten_and_pad_block::<TCHUNK_SIZE>(
-			BlockLengthRows(128),
-			BlockLengthColumns(2),
-			&xts,
-			hash,
-		)?;
-
-		let matrix = par_extend_data_matrix(dims, &data[..], &IgnoreMetrics {})?;
-
-		let cols = sample_cells_from_matrix(&matrix, None);
-		let extended_dims = dims.try_into().unwrap();
-
-		let index = DataLookup::from_id_and_len_iter(layout.into_iter()).unwrap();
-		let res = reconstruct_extrinsics(&index, extended_dims, cols).unwrap();
-
-		assert_eq!(res[0].1[0], xt1);
-		assert_eq!(res[0].1[1], xt2);
-		Ok(())
-	}
-
-	#[test]
-	// newapi ignore
-	fn test_extrinsics_grouping() {
-		let xt1 = vec![5, 5];
-		let xt2 = vec![6, 6];
-		let xt3 = vec![7];
-		let xt4 = vec![];
-		let xts = [
-			AppExtrinsic::new(AppId(1), xt1.clone()),
-			AppExtrinsic::new(AppId(1), xt2.clone()),
-			AppExtrinsic::new(AppId(2), xt3.clone()),
-			AppExtrinsic::new(AppId(3), xt4.clone()),
-		];
-
-		let expected = vec![
-			(AppId(1), vec![xt1, xt2]),
-			(AppId(2), vec![xt3]),
-			(AppId(3), vec![xt4]),
-		];
-		let rez = app_extrinsics_group_by_app_id(&xts);
-		println!("{:?}", rez);
-
-		assert_eq!(rez, expected);
-	}
-
-	fn build_extrinsics(lens: &[usize]) -> Vec<Vec<u8>> {
-		lens.iter()
-			.map(|len| repeat(b'a').take(*len).collect::<Vec<_>>())
-			.collect()
-	}
-
-	fn padded_len_group(lens: &[u32], chunk_size: u32) -> u32 {
-		let chunk_size = NonZeroU32::new(chunk_size).unwrap();
-		lens.iter().map(|len| padded_len(*len, chunk_size)).sum()
-	}
-
-	#[test_case( build_extrinsics(&[5,30,31]) => padded_len_group(&[5,30,31], 32) ; "Single chunk per ext")]
-	#[test_case( build_extrinsics(&[5,30,32]) => padded_len_group(&[5,30,32], 32) ; "Extra chunk per ext")]
-	#[test_case( build_extrinsics(&[5,64,120]) => padded_len_group(&[5,64,120], 32) ; "Extra chunk 2 per ext")]
-	#[test_case( build_extrinsics(&[]) => padded_len_group(&[], 32) ; "Empty chunk list")]
-	#[test_case( build_extrinsics(&[4096]) => padded_len_group(&[4096], 32) ; "4K chunk")]
-	fn test_padding_len(extrinsics: Vec<Vec<u8>>) -> u32 {
-		extrinsics
-			.into_iter()
-			.flat_map(pad_iec_9797_1)
-			.map(|chunk| pad_to_chunk::<TCHUNK_SIZE>(chunk).len())
-			.sum::<usize>()
-			.saturated_into()
-	}
-
-	#[test]
-	// newapi ignore
-	fn par_build_commitments_column_wise_constant_row() {
-		// This test will fail once we switch to row-wise orientation.
-		// We should move `should_panic` to next test, until constant line issue is fixed.
-		// After the fix, should_panic should be removed.
-		let hash = Seed::default();
-		let data = (0..3).flat_map(|i| vec![i; 31]).collect::<Vec<_>>();
-		let xts = (0..4)
-			.map(|app_id| AppExtrinsic::new(AppId(app_id), data.clone()))
-			.collect::<Vec<_>>();
-		par_build_commitments::<TCHUNK_SIZE, _>(
-			BlockLengthRows(4),
-			BlockLengthColumns(4),
-			&xts,
-			hash,
-			&IgnoreMetrics {},
-		)
-		.unwrap();
-	}
-
-	#[test]
-	// newapi done
-	fn par_build_commitments_row_wise_constant_row() {
-		// Due to scale encoding, first line is not constant.
-		// We will use second line to ensure constant row.
-		let hash = Seed::default();
-		let xts = vec![AppExtrinsic::from(vec![0u8; 31 * 8])];
-		par_build_commitments::<TCHUNK_SIZE, _>(
-			BlockLengthRows(4),
-			BlockLengthColumns(4),
-			&xts,
-			hash,
-			&IgnoreMetrics {},
-		)
-		.unwrap();
-	}
-	#[test_case( ([1,1,1,1]).to_vec(); "All values are non-zero but same")]
-	#[test_case( ([0,0,0,0]).to_vec(); "All values are zero")]
-	#[test_case( ([0,5,2,1]).to_vec(); "All values are different")]
-	// newapi done
-	fn test_zero_deg_poly_commit(row_values: Vec<u8>) {
-		// There are two main cases that generate a zero degree polynomial. One is for data that is non-zero, but the same.
-		// The other is for all-zero data. They differ, as the former yields a polynomial with one coefficient, and latter generates zero coefficients.
-		let len = row_values.len();
-		// let public_params = testnet::public_params(len);
-		let public_params = couscous::public_params();
-		let pmp_pp = couscous::multiproof_params();
-		let (prover_key, _) = public_params.trim(len).map_err(Error::from).unwrap();
-		let row_eval_domain = EvaluationDomain::new(len).map_err(Error::from).unwrap();
-
-		let row = row_values
-			.iter()
-			.map(|val| {
-				let mut value = [0u8; 32];
-				let v = value.last_mut().unwrap();
-				*v = *val;
-				BlsScalar::from_bytes(&value).unwrap()
-			})
-			.collect::<Vec<_>>();
-
-		assert_eq!(row.len(), len);
-		println!("Row: {:?}", row);
-		let commitment: [u8; COMMITMENT_SIZE] = commit(&prover_key, row_eval_domain, row.clone())
-			.map(|com| com.to_bytes())
-			.unwrap();
-		println!("Commitment: {commitment:?}");
-
-		// We artificially extend the matrix by doubling values, this is not proper erasure coding.
-		let ext_m =
-			DMatrix::from_row_iterator(1, row.len() * 2, row.into_iter().flat_map(|e| vec![e, e]));
-
-		let rows: u16 = len.try_into().expect("rows length should be valid `u16`");
-		let metrics = IgnoreMetrics {};
-
-		for col in 0..rows {
-			// Randomly chosen cell to prove, probably should test all of them
-			let cell = Cell {
-				col: BlockLengthColumns(col.into()),
-				row: BlockLengthRows(0),
-			};
-			let proof = build_proof(
-				&public_params,
-				BlockDimensions::new(BlockLengthRows(1), BlockLengthColumns(4), TCHUNK).unwrap(),
-				&ext_m,
-				&[cell],
-				&metrics,
-			)
-			.unwrap();
-			println!("Proof: {proof:?}");
-
-			assert_eq!(proof.len(), 80);
-
-			let dims = Dimensions::new(1, 4).unwrap();
-			let cell = data::Cell {
-				position: Position { row: 0, col },
-				content: proof.try_into().unwrap(),
-			};
-			// let verification = proof::verify(&public_params, dims, &commitment, &cell);
-			let verification = proof::verify_v2(&pmp_pp, dims, &commitment, &cell);
-			assert!(verification.is_ok());
-			assert!(verification.unwrap())
-		}
-	}
-
-	#[test_case( r#"{ "row": 42, "col": 99 }"# => Cell::new(BlockLengthRows(42), BlockLengthColumns(99)) ; "Simple" )]
-	#[test_case( r#"{ "row": 4294967295, "col": 99 }"# => Cell::new(BlockLengthRows(4_294_967_295),BlockLengthColumns(99)) ; "Max row" )]
-	// newapi ignore
-	fn serde_block_length_types_untagged(data: &str) -> Cell {
-		serde_json::from_str(data).unwrap()
-	}
-
-	#[test]
-	fn cell_get_dimensions_returns_the_correct_values() {
-		let row = 20;
-		let col = 25;
-		let cell = Cell {
-			row: BlockLengthRows::new(row),
-			col: BlockLengthColumns::new(col),
-		};
-
-		let expected_row = usize::try_from(row).unwrap();
-		let expected_col = usize::try_from(col).unwrap();
-		let (actual_row, actual_col) = cell.get_dimensions().unwrap();
-		assert_eq!(actual_row, expected_row);
-		assert_eq!(actual_col, expected_col);
-	}
->>>>>>> 220eb2da
 }