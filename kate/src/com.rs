--- conflicted
+++ resolved
@@ -17,13 +17,9 @@
 	fft::{EvaluationDomain, Evaluations},
 	prelude::{BlsScalar, CommitKey},
 };
-<<<<<<< HEAD
 use frame_support::{ensure, sp_runtime::SaturatedConversion};
-=======
-use frame_support::ensure;
 #[cfg(feature = "std")]
 use kate_recovery::{com::app_specific_rows, index, matrix};
->>>>>>> 0025bb53
 use log::info;
 use rand::{Rng, SeedableRng};
 use rand_chacha::ChaChaRng;
@@ -59,9 +55,7 @@
 }
 
 impl From<PlonkError> for Error {
-	fn from(error: PlonkError) -> Self {
-		Self::PlonkError(error)
-	}
+	fn from(error: PlonkError) -> Self { Self::PlonkError(error) }
 }
 
 pub type XtsLayout = Vec<(AppId, u32)>;
@@ -89,8 +83,8 @@
 	dimensions: &matrix::Dimensions,
 	data: &[BlsScalar],
 ) -> Vec<Option<Vec<u8>>> {
-	let extended_rows = dimensions.extended_rows() as usize;
-	let cols = dimensions.cols as usize;
+	let extended_rows = BlockLengthRows(dimensions.extended_rows());
+	let cols = BlockLengthColumns(dimensions.cols as u32);
 	let app_rows = app_specific_rows(index, dimensions, app_id);
 	dimensions
 		.iter_extended_rows()
@@ -237,10 +231,8 @@
 	column: &[BlsScalar],
 	extended_rows: BlockLengthRows,
 ) -> Vec<BlsScalar> {
-	let extended_rows_num = extended_rows.as_usize();
-	let mut result = Vec::with_capacity(column.len() + extended_rows_num);
-	result.extend_from_slice(column);
-	result.resize(extended_rows_num, BlsScalar::zero());
+	let mut result = column.to_vec();
+	result.resize(extended_rows.as_usize(), BlsScalar::zero());
 	result
 }
 
@@ -262,29 +254,18 @@
 	block_dims: BlockDimensions,
 	block: &[u8],
 ) -> Result<Vec<BlsScalar>, Error> {
-<<<<<<< HEAD
+	use kate_recovery::matrix::Dimensions;
+
 	let start = Instant::now();
-	let extended_rows_num = block_dims.rows * EXTENSION_FACTOR;
-
+	let dimensions: Dimensions = block_dims.try_into().map_err(|_| Error::BlockTooBig)?;
+	let rows_num: usize = dimensions.rows.into();
+	let extended_rows_num = BlockLengthRows(dimensions.extended_rows());
 	let chunks = block.par_chunks_exact(block_dims.chunk_size as usize);
-=======
-	use kate_recovery::matrix::Dimensions;
-
-	let start = Instant::now();
-	let dimensions = Dimensions::new(block_dims.rows as u16, block_dims.cols as u16);
-	let rows_num: usize = dimensions.rows.into();
-	let extended_rows_num: usize = dimensions.extended_rows() as usize;
-	let chunks = block.par_chunks_exact(block_dims.chunk_size);
->>>>>>> 0025bb53
 	assert!(chunks.remainder().is_empty());
 
 	let scalars = chunks
 		.into_par_iter()
 		.map(to_bls_scalar)
-<<<<<<< HEAD
-		.collect::<Result<Vec<BlsScalar>, Error>>()?
-		.par_chunks_exact(block_dims.rows.0 as usize)
-=======
 		.collect::<Result<Vec<BlsScalar>, Error>>()?;
 
 	let mut row_wise_scalars = Vec::with_capacity(dimensions.size() as usize);
@@ -294,16 +275,15 @@
 
 	let mut chunk_elements = row_wise_scalars
 		.par_chunks_exact(rows_num)
->>>>>>> 0025bb53
 		.flat_map(|column| extend_column_with_zeros(column, extended_rows_num))
 		.collect::<Vec<BlsScalar>>();
 
 	// extend data matrix, column by column
-	let extended_column_eval_domain = EvaluationDomain::new(extended_rows_num.0 as usize)?;
-	let column_eval_domain = EvaluationDomain::new(block_dims.rows.0 as usize)?; // rows_num = column_length
+	let extended_column_eval_domain = EvaluationDomain::new(extended_rows_num.as_usize())?;
+	let column_eval_domain = EvaluationDomain::new(rows_num)?; // rows_num = column_length
 
 	chunk_elements
-		.par_chunks_exact_mut(extended_rows_num.0 as usize)
+		.par_chunks_exact_mut(extended_rows_num.as_usize())
 		.for_each(|col| {
 			// (i)fft functions input parameter slice size has to be a power of 2, otherwise it panics
 			column_eval_domain.ifft_slice(&mut col[0..rows_num]);
@@ -464,35 +444,10 @@
 
 	(0..extended_rows_num.as_usize())
 		.into_par_iter()
-<<<<<<< HEAD
-		.map(|i| {
-			let mut row = Vec::with_capacity(block_dims.cols.as_usize());
-
-			(0..block_dims.cols.as_usize() * extended_rows_num.as_usize())
-				.step_by(extended_rows_num.as_usize())
-				.for_each(|j| {
-					row.push(ext_data_matrix[i + j]);
-				});
-
-			Evaluations::from_vec_and_domain(row, row_eval_domain).interpolate()
-		})
+		.map(|i| row(&ext_data_matrix, i, block_dims.cols, extended_rows_num))
 		.zip(result_bytes.par_chunks_exact_mut(PROVER_KEY_SIZE.as_usize()))
-		.map(|(poly, res)| {
-			prover_key
-				.commit(&poly)
-				.map(|commitment| commitment.to_bytes())
-				.map(move |key_bytes| (key_bytes, res))
-				.map_err(Error::from)
-		})
-		.collect::<Result<Vec<(_, _)>, _>>()?
-		.into_par_iter()
-		.for_each(|(key_bytes, res)| res.copy_from_slice(&key_bytes[..PROVER_KEY_SIZE.as_usize()]));
-=======
-		.map(|i| row(&ext_data_matrix, i, block_dims.cols, extended_rows_num))
-		.zip(result_bytes.par_chunks_exact_mut(PROVER_KEY_SIZE))
 		.map(|(row, res)| commit(&prover_key, row_eval_domain, row, res))
 		.collect::<Result<_, _>>()?;
->>>>>>> 0025bb53
 
 	info!(
 		target: "system",
@@ -504,11 +459,17 @@
 }
 
 #[cfg(feature = "std")]
-fn row(matrix: &[BlsScalar], i: usize, cols: usize, extended_rows: usize) -> Vec<BlsScalar> {
-	let mut row = Vec::with_capacity(cols);
-	for j in 0..cols as usize {
-		row.push(matrix[i + j * extended_rows]);
-	}
+fn row(
+	matrix: &[BlsScalar],
+	i: usize,
+	cols: BlockLengthColumns,
+	extended_rows: BlockLengthRows,
+) -> Vec<BlsScalar> {
+	let mut row = Vec::with_capacity(cols.as_usize());
+	(0..cols.as_usize() * extended_rows.as_usize())
+		.step_by(extended_rows.as_usize())
+		.for_each(|idx| row.push(matrix[i + idx]));
+
 	row
 }
 
@@ -557,15 +518,6 @@
 		padded_len,
 	};
 
-<<<<<<< HEAD
-	#[test_case(0,   256, 256 => BlockDimensions::new(1, 4, 32) ; "block size zero")]
-	#[test_case(11,   256, 256 => BlockDimensions::new(1, 4, 32) ; "below minimum block size")]
-	#[test_case(300,  256, 256 => BlockDimensions::new(1, 16, 32) ; "regular case")]
-	#[test_case(513,  256, 256 => BlockDimensions::new(1, 32, 32) ; "minimum overhead after 512")]
-	#[test_case(8192, 256, 256 => BlockDimensions::new(1, 256, 32) ; "maximum cols")]
-	#[test_case(8224, 256, 256 => BlockDimensions::new(2, 256, 32) ; "two rows")]
-	#[test_case(2097152, 256, 256 => BlockDimensions::new(256, 256, 32) ; "max block size")]
-=======
 	fn app_data_index_try_from_layout(
 		layout: Vec<(AppId, u32)>,
 	) -> Result<AppDataIndex, AppDataIndexError> {
@@ -592,14 +544,13 @@
 		Ok(AppDataIndex { size, index })
 	}
 
-	#[test_case(0,   256, 256 => BlockDimensions { rows: 1, cols: 4  , chunk_size: 32} ; "block size zero")]
-	#[test_case(11,   256, 256 => BlockDimensions { rows: 1, cols: 4  , chunk_size: 32} ; "below minimum block size")]
-	#[test_case(300,  256, 256 => BlockDimensions { rows: 1, cols: 16 , chunk_size: 32} ; "regular case")]
-	#[test_case(513,  256, 256 => BlockDimensions { rows: 1, cols: 32 , chunk_size: 32} ; "minimum overhead after 512")]
-	#[test_case(8192, 256, 256 => BlockDimensions { rows: 1, cols: 256, chunk_size: 32} ; "maximum cols")]
-	#[test_case(8224, 256, 256 => BlockDimensions { rows: 2, cols: 256, chunk_size: 32} ; "two rows")]
-	#[test_case(2097152, 256, 256 => BlockDimensions { rows: 256, cols: 256, chunk_size: 32} ; "max block size")]
->>>>>>> 0025bb53
+	#[test_case(0,   256, 256 => BlockDimensions::new(1, 4, 32) ; "block size zero")]
+	#[test_case(11,   256, 256 => BlockDimensions::new(1, 4, 32) ; "below minimum block size")]
+	#[test_case(300,  256, 256 => BlockDimensions::new(1, 16, 32) ; "regular case")]
+	#[test_case(513,  256, 256 => BlockDimensions::new(1, 32, 32) ; "minimum overhead after 512")]
+	#[test_case(8192, 256, 256 => BlockDimensions::new(1, 256, 32) ; "maximum cols")]
+	#[test_case(8224, 256, 256 => BlockDimensions::new(2, 256, 32) ; "two rows")]
+	#[test_case(2097152, 256, 256 => BlockDimensions::new(256, 256, 32) ; "max block size")]
 	#[test_case(2097155, 256, 256 => panics "BlockTooBig" ; "too much data")]
 	fn test_get_block_dimensions<R, C>(size: u32, rows: R, cols: C) -> BlockDimensions
 	where
@@ -810,25 +761,15 @@
 			BlockLengthRows(64), BlockLengthColumns(16), 32, xts, Seed::default()).unwrap();
 
 		let columns = sample_cells_from_matrix(&matrix, &dims, None);
-<<<<<<< HEAD
-		let extended_dims = ExtendedMatrixDimensions{cols: dims.cols.0, rows: dims.rows.0 * 2};
-		let index = AppDataIndex::try_from(layout.as_slice()).unwrap();
-=======
-		let extended_dims = Dimensions::new(dims.rows as u16, dims.cols as u16);
+		let extended_dims = dims.clone().try_into().unwrap();
 		let index = app_data_index_try_from_layout(layout).unwrap();
->>>>>>> 0025bb53
 		let reconstructed = reconstruct_extrinsics(&index, &extended_dims, columns).unwrap();
 		for (result, xt) in reconstructed.iter().zip(xts) {
 		prop_assert_eq!(result.0, *xt.app_id);
 		prop_assert_eq!(result.1[0].as_slice(), &xt.data);
 		}
 
-<<<<<<< HEAD
-		let public_params = crate::testnet::public_params(MAX_BLOCK_COLUMNS);
-		let pp = testnet::public_params(dims.cols);
-=======
 		let public_params = testnet::public_params(dims.cols);
->>>>>>> 0025bb53
 		for cell in random_cells(dims.cols, dims.rows, 1) {
 			let col = cell.col.into();
 			let row = cell.row.as_usize();
@@ -837,11 +778,7 @@
 			prop_assert!(proof.len() == 80);
 
 			let commitment = &commitments[row * 48..(row + 1) * 48];
-<<<<<<< HEAD
-			let verification =  kate_proof::kc_verify_proof(col, &proof, commitment, dims.rows.as_usize(), dims.cols.as_usize(), &pp);
-=======
-			let verification =  kate_proof::kc_verify_proof(col, &proof, commitment, dims.rows as usize, dims.cols as usize, &public_params);
->>>>>>> 0025bb53
+			let verification =  kate_proof::kc_verify_proof(col, &proof, commitment, dims.rows.as_usize(), dims.cols.as_usize(), &public_params);
 			prop_assert!(verification.is_ok());
 		}
 	}
@@ -851,11 +788,11 @@
 	#![proptest_config(ProptestConfig::with_cases(20))]
 	#[test]
 	fn test_commitments_verify(ref xts in app_extrinsics_strategy())  {
-		let (layout, commitments, dims, matrix) = par_build_commitments(64, 16, 32, xts, Seed::default()).unwrap();
+		let (layout, commitments, dims, matrix) = par_build_commitments(BlockLengthRows(64), BlockLengthColumns(16), 32, xts, Seed::default()).unwrap();
 
 		let index = app_data_index_try_from_layout(layout).unwrap();
 		let public_params = testnet::public_params(dims.cols);
-		let extended_dims = Dimensions::new(dims.rows as u16, dims.cols as u16);
+		let extended_dims = dims.clone().try_into().unwrap();
 		for xt in xts {
 			let rows = &scalars_to_rows(xt.app_id.0, &index, &extended_dims, &matrix);
 			prop_assert!(kate_recovery::commitments::verify_equality(&public_params, &commitments, rows,&index,&extended_dims,xt.app_id.0).unwrap());
@@ -867,11 +804,11 @@
 	#![proptest_config(ProptestConfig::with_cases(20))]
 	#[test]
 	fn verify_commitmnets_missing_row(ref xts in app_extrinsics_strategy())  {
-		let (layout, commitments, dims, matrix) = par_build_commitments(64, 16, 32, xts, Seed::default()).unwrap();
+		let (layout, commitments, dims, matrix) = par_build_commitments(BlockLengthRows(64), BlockLengthColumns(16), 32, xts, Seed::default()).unwrap();
 
 		let index = app_data_index_try_from_layout(layout).unwrap();
 		let public_params = testnet::public_params(dims.cols);
-		let extended_dims = Dimensions::new(dims.rows as u16, dims.cols as u16);
+		let extended_dims =  dims.clone().try_into().unwrap();
 		for xt in xts {
 			let mut rows = scalars_to_rows(xt.app_id.0, &index, &extended_dims, &matrix);
 			let app_row_index = rows.iter().position(Option::is_some).unwrap();
@@ -902,22 +839,11 @@
 		)
 		.unwrap();
 
-<<<<<<< HEAD
 		assert_eq!(dimensions, BlockDimensions {
 			rows: 1.into(),
 			cols: 4.into(),
 			chunk_size: 32
 		});
-=======
-		assert_eq!(
-			dimensions,
-			BlockDimensions {
-				rows: 1,
-				cols: 4,
-				chunk_size: 32
-			}
-		);
->>>>>>> 0025bb53
 		let expected_commitments = hex!("960F08F97D3A8BD21C3F5682366130132E18E375A587A1E5900937D7AA5F33C4E20A1C0ACAE664DCE1FD99EDC2693B8D960F08F97D3A8BD21C3F5682366130132E18E375A587A1E5900937D7AA5F33C4E20A1C0ACAE664DCE1FD99EDC2693B8D");
 		assert_eq!(commitments, expected_commitments);
 	}
@@ -959,14 +885,7 @@
 
 		let cols_1 = sample_cells_from_matrix(&coded, &dims, Some(&[0, 1, 2, 3]));
 
-<<<<<<< HEAD
-		let extended_dims = ExtendedMatrixDimensions {
-			cols: dims.cols.0,
-			rows: dims.rows.0 * 2,
-		};
-=======
-		let extended_dims = Dimensions::new(dims.rows as u16, dims.cols as u16);
->>>>>>> 0025bb53
+		let extended_dims = dims.clone().try_into().unwrap();
 
 		let index = app_data_index_try_from_layout(layout).unwrap();
 		let res_1 = reconstruct_app_extrinsics(&index, &extended_dims, cols_1, 1).unwrap();
@@ -1008,18 +927,9 @@
 		.unwrap();
 		let coded = par_extend_data_matrix(dims, &data[..]).unwrap();
 
-<<<<<<< HEAD
-		let extended_dims = ExtendedMatrixDimensions {
-			cols: dims.cols.0,
-			rows: dims.rows.0 * 2,
-		};
-		let extended_matrix = coded
-			.chunks(extended_dims.rows as usize)
-=======
-		let dimensions = Dimensions::new(dims.rows as u16, dims.cols as u16);
+		let dimensions: Dimensions = dims.clone().try_into().unwrap();
 		let extended_matrix = coded
 			.chunks(dimensions.extended_rows() as usize)
->>>>>>> 0025bb53
 			.collect::<Vec<_>>();
 
 		let index = app_data_index_try_from_layout(layout).unwrap();
@@ -1064,16 +974,8 @@
 
 		let cols = sample_cells_from_matrix(&coded, &dims, None);
 
-<<<<<<< HEAD
-		let extended_dims = ExtendedMatrixDimensions {
-			cols: dims.cols.0,
-			rows: dims.rows.0 * 2,
-		};
-		let index = AppDataIndex::try_from(layout.as_slice()).unwrap();
-=======
-		let extended_dims = Dimensions::new(dims.rows as u16, dims.cols as u16);
+		let extended_dims = dims.clone().try_into().unwrap();
 		let index = app_data_index_try_from_layout(layout).unwrap();
->>>>>>> 0025bb53
 		let res = reconstruct_extrinsics(&index, &extended_dims, cols).unwrap();
 		let s = String::from_utf8_lossy(res[0].1[0].as_slice());
 
@@ -1111,14 +1013,7 @@
 		let coded: Vec<BlsScalar> = par_extend_data_matrix(dims, &data[..]).unwrap();
 
 		let cols = sample_cells_from_matrix(&coded, &dims, None);
-<<<<<<< HEAD
-		let extended_dims = ExtendedMatrixDimensions {
-			cols: dims.cols.0,
-			rows: dims.rows.0 * 2,
-		};
-=======
-		let extended_dims = Dimensions::new(dims.rows as u16, dims.cols as u16);
->>>>>>> 0025bb53
+		let extended_dims = dims.clone().try_into().unwrap();
 
 		let index = app_data_index_try_from_layout(layout).unwrap();
 		let res = reconstruct_extrinsics(&index, &extended_dims, cols).unwrap();
