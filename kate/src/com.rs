<<<<<<< HEAD
use core::num::NonZeroU32;
=======
use core::num::{NonZeroU32, NonZeroUsize, TryFromIntError};
>>>>>>> 00595215
use std::{
	convert::{TryFrom, TryInto},
	mem::size_of,
	num::TryFromIntError,
	time::Instant,
};

use avail_core::{
	data_lookup::Error as DataLookupError, ensure, AppExtrinsic, AppId, BlockLengthColumns,
	BlockLengthRows,
};
use codec::Encode;
use derive_more::Constructor;
use dusk_bytes::Serializable;
use dusk_plonk::{
	commitment_scheme::kzg10,
	error::Error as PlonkError,
	fft::{EvaluationDomain, Evaluations},
	prelude::{BlsScalar, CommitKey},
};
#[cfg(feature = "std")]
use kate_recovery::matrix::Dimensions;
use nalgebra::base::DMatrix;
use rand_chacha::{
	rand_core::{Error as ChaChaError, RngCore, SeedableRng},
	ChaChaRng,
};
use rayon::prelude::*;
#[cfg(feature = "std")]
use serde::{Deserialize, Serialize};
use sp_arithmetic::traits::SaturatedConversion;
use static_assertions::const_assert_eq;
use thiserror_no_std::Error;

use crate::{
	com::kzg10::commitment::Commitment,
	config::{
		COL_EXTENSION, DATA_CHUNK_SIZE, EXTENSION_FACTOR, MAXIMUM_BLOCK_SIZE, MINIMUM_BLOCK_SIZE,
		PROOF_SIZE, ROW_EXTENSION, SCALAR_SIZE,
	},
	metrics::Metrics,
	padded_len_of_pad_iec_9797_1, BlockDimensions, Seed, TryFromBlockDimensionsError, LOG_TARGET,
	U32_USIZE_ERR,
};
#[cfg(feature = "std")]
use kate_recovery::testnet;

#[cfg_attr(feature = "std", derive(Serialize, Deserialize))]
#[derive(Constructor, Clone, Copy, PartialEq, Eq, Debug)]
pub struct Cell {
	pub row: BlockLengthRows,
	pub col: BlockLengthColumns,
}

#[derive(Error, Debug)]
pub enum Error {
	PlonkError(#[from] PlonkError),
	DuskBytesError(#[from] dusk_bytes::Error),
	MultiproofError(#[from] poly_multiproof::Error),
	CellLengthExceeded,
	BadHeaderHash,
	BlockTooBig,
	InvalidChunkLength,
	DimensionsMismatch,
	ZeroDimension,
	InvalidDimensionExtension,
	DomainSizeInvalid,
<<<<<<< HEAD
	InvalidDataLookup(#[from] DataLookupError),
	Rng(#[from] ChaChaError),
=======
	/// The base grid width, before extension, does not fit cleanly into a domain for FFTs
	BaseGridDomainSizeInvalid(usize),
	/// The extended grid width does not fit cleanly into a domain for FFTs
	ExtendedGridDomianSizeInvalid(usize),
>>>>>>> 00595215
}

impl From<TryFromIntError> for Error {
	fn from(_: TryFromIntError) -> Self {
		Self::ZeroDimension
	}
}

impl From<TryFromBlockDimensionsError> for Error {
	fn from(_: TryFromBlockDimensionsError) -> Self {
		Self::BlockTooBig
	}
}

/// We cannot derive `PartialEq` becasue `PlonkError` does not support it in the current version.
/// and we only need to double check its discriminat for testing.
/// Only needed on tests by now.
#[cfg(test)]
impl PartialEq for Error {
	fn eq(&self, other: &Self) -> bool {
		std::mem::discriminant(self) == std::mem::discriminant(other)
	}
}

pub type XtsLayout = Vec<(AppId, u32)>;
type FlatData = Vec<u8>;
type DataChunk = [u8; DATA_CHUNK_SIZE];
const PADDING_TAIL_VALUE: u8 = 0x80;
/// Helper which groups extrinsics data that share the same app_id.
/// We assume the input extrinsics are already sorted by app_id, i.e. extrinsics with the same app_id are consecutive.
/// This function does the same thing as group_by (unstable), just less general.
fn app_extrinsics_group_by_app_id(extrinsics: &[AppExtrinsic]) -> Vec<(AppId, Vec<Vec<u8>>)> {
	extrinsics.iter().fold(vec![], |mut acc, e| {
		match acc.last_mut() {
			Some((app_id, data)) if e.app_id == *app_id => data.push(e.data.clone()),
			None | Some(_) => acc.push((e.app_id, vec![e.data.clone()])),
		}
		acc
	})
}

pub fn flatten_and_pad_block(
	max_rows: BlockLengthRows,
	max_cols: BlockLengthColumns,
	chunk_size: NonZeroU32,
	extrinsics: &[AppExtrinsic],
	rng_seed: Seed,
) -> Result<(XtsLayout, FlatData, BlockDimensions), Error> {
	// First, sort the extrinsics by their app_id
	let mut extrinsics = extrinsics.to_vec();
	extrinsics.sort_by(|a, b| a.app_id.cmp(&b.app_id));

	// Pad data before determining exact block size
	// Padding occurs both inside a single chunk and with additional chunk (if needed)
	let (tx_layout, padded_chunks): (Vec<_>, Vec<_>) = app_extrinsics_group_by_app_id(&extrinsics)
		.iter()
		.map(|e| {
			let app_id = e.0;
			let data = e.1.encode();
			let chunks = pad_iec_9797_1(data);
			let chunks_len = u32::try_from(chunks.len()).map_err(|_| Error::BlockTooBig)?;
			Ok(((app_id, chunks_len), chunks))
		})
		.collect::<Result<Vec<_>, Error>>()?
		.into_iter()
		.unzip();

	let mut padded_block = padded_chunks
		.into_iter()
		.flat_map(|e| {
			e.into_iter()
				.flat_map(|e| pad_to_chunk(e, chunk_size))
				.collect::<Vec<_>>()
		})
		.collect::<Vec<_>>();
	let padded_block_len: u32 = padded_block
		.len()
		.try_into()
		.map_err(|_| Error::BlockTooBig)?;

	// Determine the block size after padding
	let block_dims = get_block_dimensions(padded_block_len, max_rows, max_cols, chunk_size)?;
	let chunk_size = usize::try_from(NonZeroU32::get(block_dims.chunk_size)).expect(U32_USIZE_ERR);

	let block_dims_size = block_dims.size().ok_or(Error::BlockTooBig)?;
	ensure!(padded_block.len() <= block_dims_size, Error::BlockTooBig);

	let mut rng = ChaChaRng::from_seed(rng_seed);

	// SAFETY: `padded_block.len() <= block_dims.size()` checked some lines above.
	if cfg!(debug_assertions) {
		let dims_sub_pad = block_dims_size
			.checked_sub(padded_block.len())
			.expect("`padded_block.len() <= block_dims.size() .qed");
		let rem = dims_sub_pad
			.checked_rem(chunk_size)
			.expect("`chunk_size != 0 .qed");
		assert_eq!(rem, 0);
	}

	#[allow(clippy::integer_arithmetic)]
	// SAFETY: `chunk_size` comes from `NonZeroU32::get(...)` so we can safetly use `/`.
	let last = block_dims_size.saturating_sub(padded_block.len()) / chunk_size;
	for _ in 0..last {
		let mut rnd_values = DataChunk::default();
		rng.try_fill_bytes(&mut rnd_values)?;
		padded_block.append(&mut pad_with_zeroes(rnd_values.to_vec(), chunk_size));
	}

	Ok((tx_layout, padded_block, block_dims))
}

pub fn get_block_dimensions(
	block_size: u32,
	max_rows: BlockLengthRows,
	max_cols: BlockLengthColumns,
	chunk_size: NonZeroU32,
) -> Result<BlockDimensions, Error> {
	let max_block_dimensions = BlockDimensions::new(max_rows, max_cols, chunk_size);
	let max_block_dimensions_size = max_block_dimensions.size().ok_or(Error::BlockTooBig)?;

	let block_size = usize::try_from(block_size)?;
	ensure!(block_size <= max_block_dimensions_size, Error::BlockTooBig);

	if block_size == max_block_dimensions_size || MAXIMUM_BLOCK_SIZE {
		return Ok(max_block_dimensions);
	}

	// Both row number and column number have to be a power of 2, because of the Plonk FFT constraints
	// Implicitly, if both of the assumptions above are correct, the total_cells number will also be a power of 2
	let mut nearest_power_2_size = 2_usize.pow((block_size as f32).log2().ceil() as u32);
	if nearest_power_2_size < MINIMUM_BLOCK_SIZE {
		nearest_power_2_size = MINIMUM_BLOCK_SIZE;
	}

	let total_cells = (nearest_power_2_size as f32 / chunk_size.get() as f32).ceil() as u32;

	// we must minimize number of rows, to minimize header size
	// (performance wise it doesn't matter)
	let nz_max_cols = NonZeroU32::new(max_cols.0).ok_or(Error::ZeroDimension)?;
	let (cols, rows) = if total_cells > max_cols.0 {
		(max_cols, BlockLengthRows(total_cells / nz_max_cols))
	} else {
		(BlockLengthColumns(total_cells), BlockLengthRows(1))
	};

	Ok(BlockDimensions {
		cols,
		rows,
		chunk_size,
	})
}

#[inline]
fn pad_with_zeroes(mut chunk: Vec<u8>, len: usize) -> Vec<u8> {
	chunk.resize(len, 0);
	chunk
}

fn pad_to_chunk(chunk: DataChunk, chunk_size: NonZeroU32) -> Vec<u8> {
	const_assert_eq!(DATA_CHUNK_SIZE, size_of::<DataChunk>());
	let chunk_size = usize::try_from(chunk_size.get()).expect(U32_USIZE_ERR);
	debug_assert!(
		chunk_size >= DATA_CHUNK_SIZE,
		"`BlockLength.chunk_size` is valid by design .qed"
	);

	let mut padded = chunk.to_vec();
	padded.resize(chunk_size, 0);
	padded
}

fn pad_iec_9797_1(mut data: Vec<u8>) -> Vec<DataChunk> {
	let padded_size = padded_len_of_pad_iec_9797_1(data.len().saturated_into());
	// Add `PADDING_TAIL_VALUE` and fill with zeros.
	data.push(PADDING_TAIL_VALUE);
	data.resize(padded_size as usize, 0u8);

	// Transform into `DataChunk`.
	const_assert_eq!(DATA_CHUNK_SIZE, size_of::<DataChunk>());
	data.chunks(DATA_CHUNK_SIZE)
		.map(|e| e.try_into())
		.collect::<Result<Vec<DataChunk>, _>>()
		.expect("Const assertion ensures this transformation to `DataChunk`. qed")
}

fn extend_column_with_zeros(column: &[BlsScalar], height: usize) -> Vec<BlsScalar> {
	let mut extended = Vec::with_capacity(height);
	let copied = core::cmp::min(height, column.len());

	extended.extend_from_slice(&column[..copied]);
	extended.resize(height, BlsScalar::zero());

	extended
}

pub fn to_bls_scalar(chunk: &[u8]) -> Result<BlsScalar, Error> {
	// TODO: Better error type for BlsScalar case?
	let scalar_size_chunk =
		<[u8; SCALAR_SIZE]>::try_from(chunk).map_err(|_| Error::InvalidChunkLength)?;
	BlsScalar::from_bytes(&scalar_size_chunk).map_err(|_| Error::CellLengthExceeded)
}

fn make_dims(bd: BlockDimensions) -> Result<Dimensions, Error> {
	Dimensions::new_from(bd.rows.0, bd.cols.0).ok_or(Error::ZeroDimension)
}

/// Build extended data matrix, by columns.
/// We are using dusk plonk for erasure coding,
/// which is using roots of unity as evaluation domain for fft and ifft.
/// This means that extension factor has to be multiple of 2,
/// and that original data will be interleaved with erasure codes,
/// instead of being in first k chunks of a column.
///
/// `block` should be the raw data of a matrix, stored in row-major orientation.
#[cfg(feature = "parallel")]
pub fn par_extend_data_matrix<M: Metrics>(
	block_dims: BlockDimensions,
	block: &[u8],
	metrics: &M,
) -> Result<DMatrix<BlsScalar>, Error> {
	let start = Instant::now();
	let dims = make_dims(block_dims)?;
	let (ext_rows, _): (usize, usize) = dims
		.extend(ROW_EXTENSION, COL_EXTENSION)
		.ok_or(Error::InvalidDimensionExtension)?
		.into();
	let (rows, cols) = dims.into();

	// simple length with mod check would work...
	let chunk_size =
		usize::try_from(block_dims.chunk_size.get()).map_err(|_| Error::BlockTooBig)?;

	let chunks = block.par_chunks_exact(chunk_size);
	ensure!(chunks.remainder().is_empty(), Error::DimensionsMismatch);

	let scalars = chunks
		.into_par_iter()
		.map(to_bls_scalar)
		.collect::<Result<Vec<BlsScalar>, Error>>()?;

	let extended_column_eval_domain = EvaluationDomain::new(ext_rows)?;
	let column_eval_domain = EvaluationDomain::new(rows)?; // rows_num = column_length

	// The data is currently row-major, so we need to put it into column-major
	let col_wise_scalars = DMatrix::from_row_iterator(rows, cols, scalars.into_iter());

	let ext_columns_wise = (0..cols)
		.into_par_iter()
		.flat_map(|col| {
			let col_view = col_wise_scalars.column(col).data.into_slice();
			debug_assert_eq!(col_view.len(), rows);
			let mut ext_col = extend_column_with_zeros(col_view, ext_rows);
			// (i)fft functions input parameter slice size has to be a power of 2, otherwise it panics
			column_eval_domain.ifft_slice(&mut ext_col[0..rows]);
			extended_column_eval_domain.fft_slice(ext_col.as_mut_slice());
			debug_assert_eq!(ext_col.len(), ext_rows);
			ext_col
		})
		.collect::<Vec<_>>();
	debug_assert_eq!(Some(ext_columns_wise.len()), cols.checked_mul(ext_rows));

	let ext_matrix = DMatrix::from_iterator(ext_rows, cols, ext_columns_wise.into_iter());

	metrics.extended_block_time(start.elapsed());

	Ok(ext_matrix)
}

//TODO cache extended data matrix
//TODO explore faster Variable Base Multi Scalar Multiplication
pub fn build_proof<M: Metrics>(
	public_params: &kzg10::PublicParameters,
	block_dims: BlockDimensions,
	ext_data_matrix: &DMatrix<BlsScalar>,
	cells: &[Cell],
	metrics: &M,
) -> Result<Vec<u8>, Error> {
	let dims = make_dims(block_dims)?;
	let (ext_rows, ext_cols): (usize, usize) = dims
		.extend(ROW_EXTENSION, COL_EXTENSION)
		.ok_or(Error::InvalidDimensionExtension)?
		.into();
	let (_, cols): (usize, usize) = dims.into();

	const SPROOF_SIZE: usize = PROOF_SIZE + SCALAR_SIZE;

	let (prover_key, _) = public_params.trim(cols).map_err(Error::from)?;

	// Generate all the x-axis points of the domain on which all the row polynomials reside
	let row_eval_domain = EvaluationDomain::new(cols)?;
	let row_dom_x_pts = row_eval_domain.elements().collect::<Vec<_>>();

	let mut result_bytes: Vec<u8> = vec![0u8; SPROOF_SIZE.saturating_mul(cells.len())];

	let prover_key = &prover_key;
	let row_dom_x_pts = &row_dom_x_pts;

	// generate proof only for requested cells
	let total_start = Instant::now();

	// attempt to parallelly compute proof for all requested cells
	let cell_iter = cells.iter().zip(result_bytes.chunks_exact_mut(SPROOF_SIZE));

	for (cell, res) in cell_iter {
		let r_index = usize::try_from(cell.row.0)?;
		if r_index >= ext_rows || cell.col >= block_dims.cols {
			res.fill(0); // for bad cell identifier, fill whole proof with zero bytes !
		} else {
			let c_index = usize::try_from(cell.col.0)?;
			let get_ext_data_matrix =
				|j: usize| ext_data_matrix[r_index.saturating_add(j.saturating_mul(ext_rows))];

			// construct polynomial per extended matrix row
			#[cfg(feature = "parallel")]
			let row = {
				let mut row =
					Vec::with_capacity(ext_cols.checked_add(1).ok_or(Error::BlockTooBig)?);
				(0..ext_cols)
					.into_par_iter()
					.map(get_ext_data_matrix)
					.collect_into_vec(&mut row);
				row
			};
			#[cfg(not(feature = "parallel"))]
			let row = (0..ext_cols)
				.map(get_ext_data_matrix)
				.collect::<Vec<BlsScalar>>();

			// row has to be a power of 2, otherwise interpolate() function panics TODO: cache evaluations
			let poly = Evaluations::from_vec_and_domain(row, row_eval_domain).interpolate();
			let witness = prover_key.compute_single_witness(&poly, &row_dom_x_pts[c_index]);
			match prover_key.commit(&witness) {
				Ok(commitment_to_witness) => {
					let evaluated_point =
						ext_data_matrix[r_index.saturating_add(c_index.saturating_mul(ext_rows))];

					res[0..PROOF_SIZE].copy_from_slice(&commitment_to_witness.to_bytes());
					res[PROOF_SIZE..].copy_from_slice(&evaluated_point.to_bytes());
				},
				Err(_) => {
					res.fill(0); // for bad cell identifier, fill whole proof with zero bytes !
				},
			};
		}
	}

	metrics.proof_build_time(total_start.elapsed(), cells.len().saturated_into());

	Ok(result_bytes)
}

#[cfg(feature = "std")]
pub fn par_build_commitments<M: Metrics>(
	rows: BlockLengthRows,
	cols: BlockLengthColumns,
	chunk_size: NonZeroU32,
	extrinsics_by_key: &[AppExtrinsic],
	rng_seed: Seed,
	metrics: &M,
) -> Result<(XtsLayout, Vec<u8>, BlockDimensions, DMatrix<BlsScalar>), Error> {
	let start = Instant::now();

	// generate data matrix first
	let (tx_layout, block, block_dims) =
		flatten_and_pad_block(rows, cols, chunk_size, extrinsics_by_key, rng_seed)?;

	metrics.block_dims_and_size(block_dims, block.len().saturated_into());

	let ext_matrix = par_extend_data_matrix(block_dims, &block, metrics)?;

	let block_dims_cols = usize::try_from(block_dims.cols.0)?;
	let block_dims_rows = usize::try_from(block_dims.rows.0)?;
	let extended_rows = block_dims_rows
		.checked_mul(EXTENSION_FACTOR as usize)
		.ok_or(Error::BlockTooBig)?;

	metrics.preparation_block_time(start.elapsed());

	let public_params = testnet::public_params(block_dims_cols);

	if log::log_enabled!(target: LOG_TARGET, log::Level::Debug) {
		let raw_pp = public_params.to_raw_var_bytes();
		let hash_pp = hex::encode(sp_core::hashing::blake2_128(&raw_pp));
		let hex_pp = hex::encode(raw_pp);
		log::debug!(
			target: LOG_TARGET,
			"Public params (len={}): hash: {}",
			hex_pp.len(),
			hash_pp,
		);
	}

	let (prover_key, _) = public_params.trim(block_dims_cols)?;
	let row_eval_domain = EvaluationDomain::new(block_dims_cols)?;

	let start = Instant::now();
	let mut commitments =
		Vec::with_capacity(extended_rows.checked_add(1).ok_or(Error::BlockTooBig)?);
	(0..extended_rows)
		.into_par_iter()
		.map(|row_idx| {
			let ext_row = get_row(&ext_matrix, row_idx);
			commit(&prover_key, row_eval_domain, ext_row)
		})
		.collect_into_vec(&mut commitments);

	let commitments = commitments.into_iter().collect::<Result<Vec<_>, _>>()?;
	let commitments_bytes = commitments
		.into_par_iter()
		.flat_map(|c| c.to_bytes())
		.collect();

	metrics.commitment_build_time(start.elapsed());

	Ok((tx_layout, commitments_bytes, block_dims, ext_matrix))
}

#[cfg(feature = "std")]
fn get_row(m: &DMatrix<BlsScalar>, row_idx: usize) -> Vec<BlsScalar> {
	m.row(row_idx).iter().cloned().collect()
}

#[cfg(feature = "std")]
// Generate a commitment
fn commit(
	prover_key: &CommitKey,
	domain: EvaluationDomain,
	row: Vec<BlsScalar>,
) -> Result<Commitment, Error> {
	let poly = Evaluations::from_vec_and_domain(row, domain).interpolate();
	prover_key.commit(&poly).map_err(Error::from)
}

#[cfg(test)]
mod tests {
	use avail_core::DataLookup;
	use dusk_bytes::Serializable;
	use dusk_plonk::bls12_381::BlsScalar;
	use hex_literal::hex;
	use kate_recovery::{
		com::*,
		commitments, config,
		config::CHUNK_SIZE,
		data::{self, DataCell},
		matrix::{Dimensions, Position},
		proof,
	};
	use proptest::{
		collection::{self, size_range},
		prelude::*,
	};
	use rand::{prelude::IteratorRandom, Rng, SeedableRng};
	use sp_arithmetic::Percent;
	use static_assertions::const_assert;
	use std::{convert::TryInto, iter::repeat};
	use test_case::test_case;

	use super::*;
	use crate::{
		com::{get_block_dimensions, pad_iec_9797_1, par_extend_data_matrix, BlockDimensions},
		config::DATA_CHUNK_SIZE,
		metrics::IgnoreMetrics,
		padded_len,
	};

	const TCHUNK: NonZeroU32 = unsafe { NonZeroU32::new_unchecked(32) };

	fn scalars_to_app_rows(
		id: AppId,
		lookup: &DataLookup,
		dimensions: Dimensions,
		matrix: &DMatrix<BlsScalar>,
	) -> Vec<Option<Vec<u8>>> {
		let app_rows = app_specific_rows(lookup, dimensions, id);
		dimensions
			.iter_extended_rows()
			.map(|i| {
				app_rows.iter().find(|&&row| row == i).map(|_| {
					let row = get_row(&matrix, i as usize);
					row.iter()
						.flat_map(BlsScalar::to_bytes)
						.collect::<Vec<u8>>()
				})
			})
			.collect()
	}

	#[test_case(0,   256, 256 => (1, 4, 32) ; "block size zero")]
	#[test_case(11,   256, 256 => (1, 4, 32) ; "below minimum block size")]
	#[test_case(300,  256, 256 => (1, 16, 32) ; "regular case")]
	#[test_case(513,  256, 256 => (1, 32, 32) ; "minimum overhead after 512")]
	#[test_case(8192, 256, 256 => (1, 256, 32) ; "maximum cols")]
	#[test_case(8224, 256, 256 => (2, 256, 32) ; "two rows")]
	#[test_case(2097152, 256, 256 => (256, 256, 32) ; "max block size")]
	#[test_case(2097155, 256, 256 => panics "BlockTooBig" ; "too much data")]
	// newapi done
	fn test_get_block_dimensions(size: u32, rows: u32, cols: u32) -> (u32, u32, u32) {
		let dims = get_block_dimensions(
			size,
			BlockLengthRows(rows),
			BlockLengthColumns(cols),
			TCHUNK,
		)
		.unwrap();

		(dims.rows.0, dims.cols.0, dims.chunk_size.get())
	}

	// newapi done
	#[test]
	fn test_extend_data_matrix() {
		let expected = [
			// Col 0
			hex!("000102030405060708090a0b0c0d0e0f101112131415161718191a1b1c1d1e00"),
			hex!("bc1c6b8b4b02ca677b825ec9dace9aa706813f3ec47abdf9f03c680f4468555e"),
			hex!("7c7d7e7f808182838485868788898a8b8c8d8e8f909192939495969798999a00"),
			hex!("c16115f73784be22106830c9bc6bbb469bf5026ee80325e403efe5ccc3f55016"),
			// Col 1
			hex!("1f202122232425262728292a2b2c2d2e2f303132333435363738393a3b3c3d00"),
			hex!("db3b8aaa6a21e9869aa17de8f9edb9c625a05e5de399dc18105c872e6387745e"),
			hex!("9b9c9d9e9fa0a1a2a3a4a5a6a7a8a9aaabacadaeafb0b1b2b3b4b5b6b7b8b900"),
			hex!("e080341657a3dd412f874fe8db8ada65ba14228d07234403230e05ece2147016"),
			// Col 2
			hex!("3e3f404142434445464748494a4b4c4d4e4f505152535455565758595a5b5c00"),
			hex!("fa5aa9c9894008a6b9c09c07190dd9e544bf7d7c02b9fb372f7ba64d82a6935e"),
			hex!("babbbcbdbebfc0c1c2c3c4c5c6c7c8c9cacbcccdcecfd0d1d2d3d4d5d6d7d800"),
			hex!("ff9f533576c2fc604ea66e07fba9f984d93341ac26426322422d240b02348f16"),
			// Col 3
			hex!("5d5e5f606162636465666768696a6b6c6d6e6f707172737475767778797a7b00"),
			hex!("197ac8e8a85f27c5d8dfbb26382cf80464de9c9b21d81a574e9ac56ca1c5b25e"),
			hex!("d9dadbdcdddedfe0e1e2e3e4e5e6e7e8e9eaebecedeeeff0f1f2f3f4f5f6f700"),
			hex!("1ebf725495e11b806dc58d261ac918a4f85260cb45618241614c432a2153ae16"),
		]
		.iter()
		.map(BlsScalar::from_bytes)
		.collect::<Result<Vec<_>, _>>()
		.expect("Invalid Expected result");
		let expected = DMatrix::from_iterator(4, 4, expected.into_iter());

		let block_dims = BlockDimensions::new(BlockLengthRows(2), BlockLengthColumns(4), TCHUNK);
		let chunk_size = usize::try_from(block_dims.chunk_size.get()).unwrap();
		let block = (0..=247)
			.collect::<Vec<u8>>()
			.chunks_exact(DATA_CHUNK_SIZE)
			.flat_map(|chunk| pad_with_zeroes(chunk.to_vec(), chunk_size))
			.collect::<Vec<u8>>();
		let ext_matrix = par_extend_data_matrix(block_dims, &block, &IgnoreMetrics {}).unwrap();
		assert_eq!(ext_matrix, expected);
	}

	#[test_case( 1..=29 => "0102030405060708090a0b0c0d0e0f101112131415161718191a1b1c1d8000" ; "chunk more than 3 values shorter")]
	#[test_case( 1..=30 => "0102030405060708090a0b0c0d0e0f101112131415161718191a1b1c1d1e80" ; "Chunk 2 values shorter")]
	#[test_case( 1..=31 => "0102030405060708090a0b0c0d0e0f101112131415161718191a1b1c1d1e1f80000000000000000000000000000000000000000000000000000000000000" ; "Chunk 1 value shorter")]
	#[test_case( 1..=32 => "0102030405060708090a0b0c0d0e0f101112131415161718191a1b1c1d1e1f20800000000000000000000000000000000000000000000000000000000000" ; "Chunk same size")]
	#[test_case( 1..=33 => "0102030405060708090a0b0c0d0e0f101112131415161718191a1b1c1d1e1f20218000000000000000000000000000000000000000000000000000000000" ; "Chunk 1 value longer")]
	#[test_case( 1..=34 => "0102030405060708090a0b0c0d0e0f101112131415161718191a1b1c1d1e1f20212280000000000000000000000000000000000000000000000000000000" ; "Chunk 2 value longer")]
	// newapi ignore
	fn test_padding<I: Iterator<Item = u8>>(block: I) -> String {
		let padded = pad_iec_9797_1(block.collect())
			.iter()
			.flat_map(|e| e.to_vec())
			.collect::<Vec<_>>();

		hex::encode(padded)
	}

	// newapi done
	#[test]
	fn test_flatten_block() {
		let extrinsics: Vec<AppExtrinsic> = vec![
			AppExtrinsic::new(AppId(0), (1..=29).collect()),
			AppExtrinsic::new(AppId(1), (1..=30).collect()),
			AppExtrinsic::new(AppId(2), (1..=31).collect()),
			AppExtrinsic::new(AppId(3), (1..=60).collect()),
		];

		let expected_dims =
			BlockDimensions::new(BlockLengthRows(1), BlockLengthColumns(16), TCHUNK);
		let (layout, data, dims) = flatten_and_pad_block(
			BlockLengthRows(128),
			BlockLengthColumns(256),
			TCHUNK,
			extrinsics.as_slice(),
			Seed::default(),
		)
		.unwrap();

		let expected_layout = vec![(AppId(0), 2), (AppId(1), 2), (AppId(2), 2), (AppId(3), 3)];
		assert_eq!(layout, expected_layout, "The layouts don't match");

		let expected_data = hex!("04740102030405060708090a0b0c0d0e0f101112131415161718191a1b1c1d00800000000000000000000000000000000000000000000000000000000000000004780102030405060708090a0b0c0d0e0f101112131415161718191a1b1c1d001e80000000000000000000000000000000000000000000000000000000000000047c0102030405060708090a0b0c0d0e0f101112131415161718191a1b1c1d001e1f80000000000000000000000000000000000000000000000000000000000004f00102030405060708090a0b0c0d0e0f101112131415161718191a1b1c1d001e1f202122232425262728292a2b2c2d2e2f303132333435363738393a3b3c00800000000000000000000000000000000000000000000000000000000000000076b8e0ada0f13d90405d6ae55386bd28bdd219b8a08ded1aa836efcc8b770d00da41597c5157488d7724e03fb8d84a376a43b8f41518a11cc387b669b2ee65009f07e7be5551387a98ba977c732d080dcb0f29a048e3656912c6533e32ee7a0029b721769ce64e43d57133b074d839d531ed1f28510afb45ace10a1f4b794d002d09a0e663266ce1ae7ed1081968a0758e718e997bd362c6b0c34634a9a0b300012737681f7b5d0f281e3afde458bc1e73d2d313c9cf94c05ff3716240a248001320a058d7b3566bd520daaa3ed2bf0ac5b8b120fb852773c3639734b45c9100");

		assert_eq!(dims, expected_dims, "Dimensions don't match the expected");
		assert_eq!(data, expected_data, "Data doesn't match the expected data");
		let lookup = DataLookup::from_id_and_len_iter(layout.into_iter()).unwrap();

		const_assert!((CHUNK_SIZE as u64) <= (u32::MAX as u64));
		let data_lookup = lookup.projected_ranges(CHUNK_SIZE as u32).unwrap();
		let res = unflatten_padded_data(data_lookup, data).unwrap();
		assert_eq!(
			res.len(),
			extrinsics.len(),
			"Number of extrinsics is not as expected."
		);

		for ((id, data), exp) in res.iter().zip(extrinsics.iter()) {
			assert_eq!(id.0, *exp.app_id);
			assert_eq!(data[0], exp.data);
		}
	}

	fn sample_cells_from_matrix(
		matrix: &DMatrix<BlsScalar>,
		columns: Option<&[u16]>,
	) -> Vec<DataCell> {
		fn random_indexes(length: usize, seed: Seed) -> Vec<usize> {
			// choose random len/2 (unique) indexes
			let mut idx = (0..length).collect::<Vec<_>>();
			let mut chosen_idx = Vec::<usize>::new();
			let mut rng = ChaChaRng::from_seed(seed);

			for _ in 0..length / 2 {
				let i = rng.gen_range(0..idx.len());
				let v = idx.remove(i);
				chosen_idx.push(v);
			}
			chosen_idx
		}
		const RNG_SEED: Seed = [42u8; 32];

		let (rows, cols) = matrix.shape();
		let cols = u16::try_from(cols).unwrap();
		let indexes = random_indexes(rows, RNG_SEED);

		(0u16..cols)
			.filter(|col_idx| match &columns {
				None => true,
				Some(allowed) => allowed.contains(&col_idx),
			})
			.flat_map(|col_idx| {
				let col_view = matrix.column(col_idx.into()).data.into_slice();

				indexes
					.iter()
					.map(|row_idx| {
						let row_pos = u32::try_from(*row_idx).unwrap();
						let position = Position::new(row_pos, col_idx);
						debug_assert!(*row_idx < col_view.len());
						let data = col_view[*row_idx].to_bytes();
						DataCell::new(position, data)
					})
					.collect::<Vec<_>>()
			})
			.collect()
	}

	fn app_extrinsic_strategy() -> impl Strategy<Value = AppExtrinsic> {
		(
			any::<u32>(),
			any_with::<Vec<u8>>(size_range(1..2048).lift()),
		)
			.prop_map(|(app_id, data)| AppExtrinsic {
				app_id: AppId(app_id),
				data,
			})
	}

	fn app_extrinsics_strategy() -> impl Strategy<Value = Vec<AppExtrinsic>> {
		collection::vec(app_extrinsic_strategy(), size_range(1..16)).prop_map(|xts| {
			let mut new_xts = xts;
			new_xts.sort_by(|a1, a2| a1.app_id.cmp(&a2.app_id));
			new_xts
		})
	}

	fn random_cells(
		max_cols: BlockLengthColumns,
		max_rows: BlockLengthRows,
		percents: Percent,
	) -> Vec<Cell> {
		let max_cols = max_cols.into();
		let max_rows = max_rows.into();

		let rng = &mut ChaChaRng::from_seed([0u8; 32]);
		let amount: usize = percents
			.mul_ceil::<u32>(max_cols * max_rows)
			.saturated_into();

		(0..max_cols)
			.flat_map(move |col| {
				(0..max_rows)
					.map(move |row| Cell::new(BlockLengthRows(row), BlockLengthColumns(col)))
			})
			.choose_multiple(rng, amount)
	}

	proptest! {
	#![proptest_config(ProptestConfig::with_cases(10))]
	#[test]
	// newapi done
	fn test_build_and_reconstruct(ref xts in app_extrinsics_strategy())  {
		let metrics = IgnoreMetrics {};
		let (layout, commitments, dims, matrix) = par_build_commitments(
			BlockLengthRows(64), BlockLengthColumns(16), TCHUNK, xts, Seed::default(), &metrics).unwrap();

		let columns = sample_cells_from_matrix(&matrix, None);
		let extended_dims = dims.try_into().unwrap();
		let index = DataLookup::from_id_and_len_iter(layout.into_iter()).unwrap();
		let reconstructed = reconstruct_extrinsics(&index, extended_dims, columns).unwrap();
		for ((app_id, data), xt) in reconstructed.iter().zip(xts) {
			prop_assert_eq!(app_id.0, *xt.app_id);
			prop_assert_eq!(data[0].as_slice(), &xt.data);
		}

		let dims_cols = usize::try_from(dims.cols.0).unwrap();
		let public_params = testnet::public_params(dims_cols);
		for cell in random_cells(dims.cols, dims.rows, Percent::one() ) {
			let row = usize::try_from(cell.row.0).unwrap();

			let proof = build_proof(&public_params, dims, &matrix, &[cell], &metrics).unwrap();
			prop_assert!(proof.len() == 80);

			let col: u16 = cell.col.0.try_into().expect("`random_cells` function generates a valid `u16` for columns");
			let position = Position { row: cell.row.0, col};
			let cell = data::Cell { position,  content: proof.try_into().unwrap() };

			let extended_dims = dims.try_into().unwrap();
			let commitment = commitments::from_slice(&commitments).unwrap()[row];
			let verification =  proof::verify(&public_params, extended_dims, &commitment,  &cell);
			prop_assert!(verification.is_ok());
			prop_assert!(verification.unwrap());
		}
	}
	}

	proptest! {
	#![proptest_config(ProptestConfig::with_cases(20))]
	#[test]
	// newapi done
	fn test_commitments_verify(ref xts in app_extrinsics_strategy())  {
		let (layout, commitments, dims, matrix) = par_build_commitments(BlockLengthRows(64), BlockLengthColumns(16), TCHUNK, xts, Seed::default(), &IgnoreMetrics{}).unwrap();

		let index = DataLookup::from_id_and_len_iter(layout.into_iter()).unwrap();
		let dims_cols = usize::try_from(dims.cols.0).unwrap();
		let public_params = testnet::public_params(dims_cols);
		let extended_dims = dims.try_into().unwrap();
		let commitments = commitments::from_slice(&commitments).unwrap();
		for xt in xts {
			let rows = scalars_to_app_rows(xt.app_id, &index, extended_dims, &matrix);
			let (_, missing) = commitments::verify_equality(&public_params, &commitments, rows.as_slice(), &index, extended_dims, xt.app_id).unwrap();
			prop_assert!(missing.is_empty());
		}
	}
	}

	proptest! {
	#![proptest_config(ProptestConfig::with_cases(20))]
	#[test]
	// newapi done
	fn verify_commitmnets_missing_row(ref xts in app_extrinsics_strategy())  {
		let (layout, commitments, dims, matrix) = par_build_commitments(BlockLengthRows(64), BlockLengthColumns(16), TCHUNK, xts, Seed::default(), &IgnoreMetrics{}).unwrap();

		let index = DataLookup::from_id_and_len_iter(layout.into_iter()).unwrap();
		let dims_cols = usize::try_from(dims.cols.0).unwrap();
		let public_params = testnet::public_params(dims_cols);
		let extended_dims =  dims.try_into().unwrap();
		let commitments = commitments::from_slice(&commitments).unwrap();
		for xt in xts {
			let mut rows = scalars_to_app_rows(xt.app_id, &index, extended_dims, &matrix);
			let app_row_index = rows.iter().position(Option::is_some).unwrap();
			rows.remove(app_row_index);
			let (_, missing) = commitments::verify_equality(&public_params, &commitments, &rows,&index, extended_dims,xt.app_id).unwrap();
			prop_assert!(!missing.is_empty());
		}
	}
	}

	#[test]
	// Test build_commitments() function with a predefined input
	// newapi done
	fn test_build_commitments_simple_commitment_check() {
		let block_rows = BlockLengthRows(256);
		let block_cols = BlockLengthColumns(256);
		let original_data = br#"test"#;
		let hash: Seed = hex!("4c29ae91bb0c61204b6f95d1f3c3a50aa6ac2f29da18d4423e05bbbf81056903");

		let (_, commitments, dimensions, _) = par_build_commitments(
			block_rows,
			block_cols,
			TCHUNK,
			&[AppExtrinsic::from(original_data.to_vec())],
			hash,
			&IgnoreMetrics {},
		)
		.unwrap();

		assert_eq!(
			dimensions,
			BlockDimensions::new(BlockLengthRows(1), BlockLengthColumns(4), TCHUNK),
		);
		let expected_commitments = hex!("9046c691ce4c7ba93c9860746d6ff3dfb5560e119f1eac26aa9a10b6fe29d5c8e2b90f23e2ef3a7a950965b08035470d9046c691ce4c7ba93c9860746d6ff3dfb5560e119f1eac26aa9a10b6fe29d5c8e2b90f23e2ef3a7a950965b08035470d");
		assert_eq!(commitments, expected_commitments);
	}

	#[test]
	// newapi wip
	fn test_reconstruct_app_extrinsics_with_app_id() -> Result<(), Error> {
		let app_id_1_data = br#""This is mocked test data. It will be formatted as a matrix of BLS scalar cells and then individual columns 
get erasure coded to ensure redundancy."#;

		let app_id_2_data = br#""Let's see how this gets encoded and then reconstructed by sampling only some data."#;

		let hash = Seed::default();
		let xts = vec![
			AppExtrinsic::new(AppId(0), vec![0]),
			AppExtrinsic::new(AppId(1), app_id_1_data.to_vec()),
			AppExtrinsic::new(AppId(2), app_id_2_data.to_vec()),
		];

		let (layout, data, dims) = flatten_and_pad_block(
			BlockLengthRows(32),
			BlockLengthColumns(4),
			TCHUNK,
			&xts,
			hash,
		)?;
		let matrix = par_extend_data_matrix(dims, &data[..], &IgnoreMetrics {})?;

		let cols_1 = sample_cells_from_matrix(&matrix, Some(&[0, 1, 2, 3]));

		let extended_dims = dims.try_into()?;

		let index = DataLookup::from_id_and_len_iter(layout.into_iter()).unwrap();
		let res_1 = reconstruct_app_extrinsics(&index, extended_dims, cols_1, AppId(1)).unwrap();
		assert_eq!(res_1[0], app_id_1_data);

		let cols_2 = sample_cells_from_matrix(&matrix, Some(&[0, 2, 3]));

		let res_2 = reconstruct_app_extrinsics(&index, extended_dims, cols_2, AppId(2)).unwrap();
		assert_eq!(res_2[0], app_id_2_data);
		Ok(())
	}

	#[test]
	// newapi done
	fn test_decode_app_extrinsics() -> Result<(), Error> {
		let app_id_1_data = br#""This is mocked test data. It will be formatted as a matrix of BLS scalar cells and then individual columns 
get erasure coded to ensure redundancy."#;

		let app_id_2_data = br#""Let's see how this gets encoded and then reconstructed by sampling only some data."#;

		let data = [vec![0], app_id_1_data.to_vec(), app_id_2_data.to_vec()];

		let hash = Seed::default();
		let xts = (0..=2)
			.zip(data)
			.map(|(app_id, data)| AppExtrinsic::new(AppId(app_id), data))
			.collect::<Vec<_>>();

		let (layout, data, dims) = flatten_and_pad_block(
			BlockLengthRows(32),
			BlockLengthColumns(4),
			TCHUNK,
			&xts,
			hash,
		)?;
		let matrix = par_extend_data_matrix(dims, &data[..], &IgnoreMetrics {})?;
		let dimensions: Dimensions = dims.try_into()?;

		let index = DataLookup::from_id_and_len_iter(layout.into_iter()).unwrap();
		for xt in xts {
			let positions = app_specific_cells(&index, dimensions, xt.app_id).unwrap();
			let cells = positions
				.into_iter()
				.map(|position| {
					let col: usize = position.col.into();
					let row = usize::try_from(position.row).unwrap();
					let data = matrix.get((row, col)).map(BlsScalar::to_bytes).unwrap();
					DataCell::new(position, data)
				})
				.collect::<Vec<_>>();
			let data = &decode_app_extrinsics(&index, dimensions, cells, xt.app_id).unwrap()[0];
			assert_eq!(data, &xt.data);
		}

		assert!(matches!(
			decode_app_extrinsics(&index, dimensions, vec![], AppId(0)),
			Err(ReconstructionError::MissingCell { .. })
		));
		Ok(())
	}

	#[test]
	// newapi done
	fn test_extend_mock_data() -> Result<(), Error> {
		let orig_data = br#"This is mocked test data. It will be formatted as a matrix of BLS scalar cells and then individual columns 
get erasure coded to ensure redundancy.
Let's see how this gets encoded and then reconstructed by sampling only some data."#;

		// The hash is used for seed for padding the block to next power of two value
		let hash = Seed::default();
		let (layout, data, dims) = flatten_and_pad_block(
			BlockLengthRows(128),
			BlockLengthColumns(2),
			TCHUNK,
			&[AppExtrinsic::from(orig_data.to_vec())],
			hash,
		)?;

		let matrix = par_extend_data_matrix(dims, &data[..], &IgnoreMetrics {})?;

		let cols = sample_cells_from_matrix(&matrix, None);

		let extended_dims = dims.try_into()?;
		let index = DataLookup::from_id_and_len_iter(layout.into_iter()).unwrap();
		let res = reconstruct_extrinsics(&index, extended_dims, cols).unwrap();
		let s = String::from_utf8_lossy(res[0].1[0].as_slice());

		assert_eq!(res[0].1[0], orig_data);
		eprintln!("Decoded: {}", s);
		Ok(())
	}

	#[test]
	// newapi done
	fn test_multiple_extrinsics_for_same_app_id() -> Result<(), Error> {
		let xt1 = vec![5, 5];
		let xt2 = vec![6, 6];
		let xts = [
			AppExtrinsic::new(AppId(1), xt1.clone()),
			AppExtrinsic::new(AppId(1), xt2.clone()),
		];
		// The hash is used for seed for padding the block to next power of two value
		let hash = Seed::default();
		let (layout, data, dims) = flatten_and_pad_block(
			BlockLengthRows(128),
			BlockLengthColumns(2),
			TCHUNK,
			&xts,
			hash,
		)?;

		let matrix = par_extend_data_matrix(dims, &data[..], &IgnoreMetrics {})?;

		let cols = sample_cells_from_matrix(&matrix, None);
		let extended_dims = dims.try_into().unwrap();

		let index = DataLookup::from_id_and_len_iter(layout.into_iter()).unwrap();
		let res = reconstruct_extrinsics(&index, extended_dims, cols).unwrap();

		assert_eq!(res[0].1[0], xt1);
		assert_eq!(res[0].1[1], xt2);
		Ok(())
	}

	#[test]
	// newapi ignore
	fn test_extrinsics_grouping() {
		let xt1 = vec![5, 5];
		let xt2 = vec![6, 6];
		let xt3 = vec![7];
		let xt4 = vec![];
		let xts = [
			AppExtrinsic::new(AppId(1), xt1.clone()),
			AppExtrinsic::new(AppId(1), xt2.clone()),
			AppExtrinsic::new(AppId(2), xt3.clone()),
			AppExtrinsic::new(AppId(3), xt4.clone()),
		];

		let expected = vec![
			(AppId(1), vec![xt1, xt2]),
			(AppId(2), vec![xt3]),
			(AppId(3), vec![xt4]),
		];
		let rez = app_extrinsics_group_by_app_id(&xts);
		println!("{:?}", rez);

		assert_eq!(rez, expected);
	}

	fn build_extrinsics(lens: &[usize]) -> Vec<Vec<u8>> {
		lens.iter()
			.map(|len| repeat(b'a').take(*len).collect::<Vec<_>>())
			.collect()
	}

	fn padded_len_group(lens: &[u32], chunk_size: u32) -> u32 {
		lens.iter().map(|len| padded_len(*len, chunk_size)).sum()
	}

	#[test_case( build_extrinsics(&[5,30,31]), 32 => padded_len_group(&[5,30,31], 32) ; "Single chunk per ext")]
	#[test_case( build_extrinsics(&[5,30,32]), 32 => padded_len_group(&[5,30,32], 32) ; "Extra chunk per ext")]
	#[test_case( build_extrinsics(&[5,64,120]), 32 => padded_len_group(&[5,64,120], 32) ; "Extra chunk 2 per ext")]
	#[test_case( build_extrinsics(&[]), 32 => padded_len_group(&[], 32) ; "Empty chunk list")]
	#[test_case( build_extrinsics(&[4096]), 32 => padded_len_group(&[4096], 32) ; "4K chunk")]
	fn test_padding_len(extrinsics: Vec<Vec<u8>>, chunk_size: u32) -> u32 {
		let chunk_size = NonZeroU32::new(chunk_size).expect("Invalid chunk size .qed");
		extrinsics
			.into_iter()
			.flat_map(pad_iec_9797_1)
			.map(|chunk| pad_to_chunk(chunk, chunk_size).len())
			.sum::<usize>()
			.saturated_into()
	}

	#[test]
	// newapi ignore
	fn par_build_commitments_column_wise_constant_row() {
		// This test will fail once we switch to row-wise orientation.
		// We should move `should_panic` to next test, until constant line issue is fixed.
		// After the fix, should_panic should be removed.
		let hash = Seed::default();
		let data = (0..3).flat_map(|i| vec![i; 31]).collect::<Vec<_>>();
		let xts = (0..4)
			.map(|app_id| AppExtrinsic {
				app_id: AppId(app_id),
				data: data.clone(),
			})
			.collect::<Vec<_>>();
		par_build_commitments(
			BlockLengthRows(4),
			BlockLengthColumns(4),
			TCHUNK,
			&xts,
			hash,
			&IgnoreMetrics {},
		)
		.unwrap();
	}

	#[test]
	// newapi done
	fn par_build_commitments_row_wise_constant_row() {
		// Due to scale encoding, first line is not constant.
		// We will use second line to ensure constant row.
		let hash = Seed::default();
		let xts = vec![AppExtrinsic {
			app_id: AppId(0),
			data: vec![0; 31 * 8],
		}];
		par_build_commitments(
			BlockLengthRows(4),
			BlockLengthColumns(4),
			TCHUNK,
			&xts,
			hash,
			&IgnoreMetrics {},
		)
		.unwrap();
	}
	#[test_case( ([1,1,1,1]).to_vec(); "All values are non-zero but same")]
	#[test_case( ([0,0,0,0]).to_vec(); "All values are zero")]
	#[test_case( ([0,5,2,1]).to_vec(); "All values are different")]
	// newapi done
	fn test_zero_deg_poly_commit(row_values: Vec<u8>) {
		// There are two main cases that generate a zero degree polynomial. One is for data that is non-zero, but the same.
		// The other is for all-zero data. They differ, as the former yields a polynomial with one coefficient, and latter generates zero coefficients.
		let len = row_values.len();
		let public_params = testnet::public_params(len);
		let (prover_key, _) = public_params.trim(len).map_err(Error::from).unwrap();
		let row_eval_domain = EvaluationDomain::new(len).map_err(Error::from).unwrap();

		let row = row_values
			.iter()
			.map(|val| {
				let mut value = [0u8; 32];
				let v = value.last_mut().unwrap();
				*v = *val;
				BlsScalar::from_bytes(&value).unwrap()
			})
			.collect::<Vec<_>>();

		assert_eq!(row.len(), len);
		println!("Row: {:?}", row);
		let commitment = commit(&prover_key, row_eval_domain, row.clone())
			.map(|com| <[u8; config::COMMITMENT_SIZE]>::try_from(com.to_bytes()).unwrap())
			.unwrap();
		println!("Commitment: {commitment:?}");

		// We artificially extend the matrix by doubling values, this is not proper erasure coding.
		let ext_m =
			DMatrix::from_row_iterator(1, row.len() * 2, row.into_iter().flat_map(|e| vec![e, e]));

		let rows: u16 = len.try_into().expect("rows length should be valid `u16`");
		let metrics = IgnoreMetrics {};

		for col in 0..rows {
			// Randomly chosen cell to prove, probably should test all of them
			let cell = Cell {
				col: BlockLengthColumns(col.into()),
				row: BlockLengthRows(0),
			};
			let proof = build_proof(
				&public_params,
				BlockDimensions::new(BlockLengthRows(1), BlockLengthColumns(4), TCHUNK),
				&ext_m,
				&[cell],
				&metrics,
			)
			.unwrap();
			println!("Proof: {proof:?}");

			assert_eq!(proof.len(), 80);

			let dims = Dimensions::new(1, 4).unwrap();
			let cell = data::Cell {
				position: Position { row: 0, col },
				content: proof.try_into().unwrap(),
			};
			let verification = proof::verify(&public_params, dims, &commitment, &cell);
			assert!(verification.is_ok());
			assert!(verification.unwrap())
		}
	}

	#[test_case( r#"{ "row": 42, "col": 99 }"# => Cell::new(BlockLengthRows(42), BlockLengthColumns(99)) ; "Simple" )]
	#[test_case( r#"{ "row": 4294967295, "col": 99 }"# => Cell::new(BlockLengthRows(4_294_967_295),BlockLengthColumns(99)) ; "Max row" )]
	// newapi ignore
	fn serde_block_length_types_untagged(data: &str) -> Cell {
		serde_json::from_str(data).unwrap()
	}
}<|MERGE_RESOLUTION|>--- conflicted
+++ resolved
@@ -1,8 +1,4 @@
-<<<<<<< HEAD
 use core::num::NonZeroU32;
-=======
-use core::num::{NonZeroU32, NonZeroUsize, TryFromIntError};
->>>>>>> 00595215
 use std::{
 	convert::{TryFrom, TryInto},
 	mem::size_of,
@@ -70,15 +66,12 @@
 	ZeroDimension,
 	InvalidDimensionExtension,
 	DomainSizeInvalid,
-<<<<<<< HEAD
 	InvalidDataLookup(#[from] DataLookupError),
 	Rng(#[from] ChaChaError),
-=======
 	/// The base grid width, before extension, does not fit cleanly into a domain for FFTs
 	BaseGridDomainSizeInvalid(usize),
 	/// The extended grid width does not fit cleanly into a domain for FFTs
 	ExtendedGridDomianSizeInvalid(usize),
->>>>>>> 00595215
 }
 
 impl From<TryFromIntError> for Error {
