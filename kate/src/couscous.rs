--- conflicted
+++ resolved
@@ -1,30 +1,12 @@
 #![deny(clippy::arithmetic_side_effects)]
 
-<<<<<<< HEAD
 use core::convert::TryInto;
+use kate_recovery::commons::ArkPublicParams;
 use poly_multiproof::{
+	ark_bls12_381::{G1Projective as G1, G2Projective as G2},
 	ark_serialize::CanonicalDeserialize,
-	m1_blst::{self, G1, G2},
 };
 use sp_std::vec::Vec;
-=======
-use dusk_plonk::commitment_scheme::kzg10::PublicParameters;
-
-// TODO: load pp for both dusk & arkworks from same file
-// To be used for incentivised testnet
-use super::*;
-use pmp::ark_bls12_381::{G1Projective as G1, G2Projective as G2};
-use pmp::ark_serialize::CanonicalDeserialize;
-use pmp::method1::M1NoPrecomp;
-use pmp::traits::MSMEngine;
-use pmp::Pairing;
-/// Constructs public parameters from pre-generated points for degree upto 1024
-pub fn public_params() -> PublicParameters {
-	// We can also use the raw data to make deserilization faster at the cost of size of the data
-	let pp_bytes = include_bytes!("pp_1024.data");
-	PublicParameters::from_slice(pp_bytes).expect("Deserialization should work")
-}
->>>>>>> 5e11ad8a
 
 // Loads the pre-generated trusted g1 & g2 from the file
 fn load_trusted_g1_g2() -> (Vec<G1>, Vec<G2>) {
@@ -61,20 +43,15 @@
 }
 
 ///  Construct public parameters from pre-generated points for degree upto 1024
-pub fn multiproof_params<E: Pairing<G1 = G1, G2 = G2>, M: MSMEngine<E = E>>() -> M1NoPrecomp<E, M> {
+pub fn multiproof_params() -> ArkPublicParams {
 	let (g1, g2) = load_trusted_g1_g2();
-	<M1NoPrecomp<_, _>>::new_from_powers(&g1, &g2)
+	ArkPublicParams::new_from_powers(&g1, &g2)
 }
 
 #[cfg(test)]
 mod tests {
 	use super::*;
-<<<<<<< HEAD
 	use crate::*;
-=======
-	use crate::pmp::msm::blst::BlstMSMEngine;
-	use ark_bls12_381::{Bls12_381, Fr};
->>>>>>> 5e11ad8a
 	use pmp::{
 		ark_poly::{
 			univariate::DensePolynomial, DenseUVPolynomial, EvaluationDomain,
@@ -82,8 +59,7 @@
 		},
 		traits::KZGProof,
 	};
-<<<<<<< HEAD
-	use poly_multiproof::{m1_blst::Fr, traits::Committer};
+	use poly_multiproof::{ark_bls12_381::Fr, msm::blst::BlstMSMEngine, traits::Committer};
 	use rand::thread_rng;
 
 	#[test]
@@ -91,16 +67,6 @@
 		let pmp = multiproof_params();
 
 		let points = DensePolynomial::<Fr>::rand(1023, &mut thread_rng()).coeffs;
-=======
-	use poly_multiproof::{ark_bls12_381, traits::Committer};
-	use rand::thread_rng;
-
-	#[test]
-	fn test_public_params() {
-		let pmp = couscous::multiproof_params::<Bls12_381, BlstMSMEngine>();
-
-		let points = DensePolynomial::<Fr>::rand(1024, &mut thread_rng()).coeffs;
->>>>>>> 5e11ad8a
 		let pmp_ev = GeneralEvaluationDomain::<Fr>::new(1024).unwrap();
 		let pmp_poly = pmp_ev.ifft(&points);
 		let pmp_domain_pts = pmp_ev.elements().collect::<Vec<_>>();
@@ -114,18 +80,10 @@
 			)
 			.unwrap();
 
-<<<<<<< HEAD
 		let verify1 = pmp
-			.verify(&pmp_commit, pmp_domain_pts[1], points[1], &proof)
+			.verify::<BlstMSMEngine>(&pmp_commit, pmp_domain_pts[1], points[1], &proof)
 			.unwrap();
 
 		assert!(verify1);
-=======
-		let verify = pmp
-			.verify::<BlstMSMEngine>(&pmp_commit, pmp_domain_pts[1], points[1], &proof)
-			.unwrap();
-
-		assert!(verify);
->>>>>>> 5e11ad8a
 	}
 }